--- conflicted
+++ resolved
@@ -84,28 +84,6 @@
         tombstone,
     }
 
-<<<<<<< HEAD
-=======
-    pub label_enum GcKeysCF {
-        default,
-        lock,
-        write,
-    }
-
-    pub label_enum GcKeysDetail {
-        processed_keys,
-        get,
-        next,
-        prev,
-        seek,
-        seek_for_prev,
-        over_seek_bound,
-        next_tombstone,
-        prev_tombstone,
-        seek_tombstone,
-        seek_for_prev_tombstone,
-    }
-
     pub label_enum ReplicaReadLockCheckResult {
         unlocked,
         locked,
@@ -116,7 +94,6 @@
         fail,
     }
 
->>>>>>> c4003abe
     pub struct GcCommandCounterVec: LocalIntCounter {
         "type" => GcCommandKind,
     }
@@ -141,19 +118,11 @@
         "type" => GrpcTypeKind,
     }
 
-<<<<<<< HEAD
-=======
     pub struct GrpcProxyMsgCounterVec: LocalIntCounter {
         "type" => GrpcTypeKind,
         "success" => WhetherSuccess,
     }
 
-    pub struct GcKeysCounterVec: LocalIntCounter {
-        "cf" => GcKeysCF,
-        "tag" => GcKeysDetail,
-    }
-
->>>>>>> c4003abe
     pub struct GrpcMsgHistogramVec: LocalHistogram {
         "type" => GrpcTypeKind,
     }

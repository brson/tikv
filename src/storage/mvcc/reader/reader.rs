// Copyright 2019 TiKV Project Authors. Licensed under Apache-2.0.

use crate::raftstore::coprocessor::properties::MvccProperties;
use crate::storage::kv::{Cursor, ScanMode, Snapshot, Statistics};
use crate::storage::mvcc::lock::Lock;
use crate::storage::mvcc::write::{Write, WriteType};
use crate::storage::mvcc::{default_not_found_error, WriteRef};
use crate::storage::mvcc::{Result, TimeStamp};
use engine::IterOption;
use engine::{CF_LOCK, CF_WRITE};
use keys::{Key, Value};
use kvproto::kvrpcpb::IsolationLevel;

const GC_MAX_ROW_VERSIONS_THRESHOLD: u64 = 100;

pub struct MvccReader<S: Snapshot> {
    snapshot: S,
    statistics: Statistics,
    // cursors are used for speeding up scans.
    data_cursor: Option<Cursor<S::Iter>>,
    lock_cursor: Option<Cursor<S::Iter>>,
    write_cursor: Option<Cursor<S::Iter>>,

    scan_mode: Option<ScanMode>,
    key_only: bool,

    fill_cache: bool,
    isolation_level: IsolationLevel,
}

impl<S: Snapshot> MvccReader<S> {
    pub fn new(
        snapshot: S,
        scan_mode: Option<ScanMode>,
        fill_cache: bool,
        isolation_level: IsolationLevel,
    ) -> Self {
        Self {
            snapshot,
            statistics: Statistics::default(),
            data_cursor: None,
            lock_cursor: None,
            write_cursor: None,
            scan_mode,
            isolation_level,
            key_only: false,
            fill_cache,
        }
    }

    pub fn get_statistics(&self) -> &Statistics {
        &self.statistics
    }

    pub fn collect_statistics_into(&mut self, stats: &mut Statistics) {
        stats.add(&self.statistics);
        self.statistics = Statistics::default();
    }

    pub fn set_key_only(&mut self, key_only: bool) {
        self.key_only = key_only;
    }

    pub fn load_data(&mut self, key: &Key, ts: TimeStamp) -> Result<Option<Value>> {
        if self.key_only {
            return Ok(Some(vec![]));
        }
        if self.scan_mode.is_some() && self.data_cursor.is_none() {
            let iter_opt = IterOption::new(None, None, self.fill_cache);
            self.data_cursor = Some(self.snapshot.iter(iter_opt, self.get_scan_mode(true))?);
        }

        let k = key.clone().append_ts(ts);
        let res = if let Some(ref mut cursor) = self.data_cursor {
            cursor
                .get(&k, &mut self.statistics.data)?
                .map(|v| v.to_vec())
        } else {
            self.statistics.data.get += 1;
            self.snapshot.get(&k)?
        };

        self.statistics.data.processed += 1;
        Ok(res)
    }

    pub fn load_lock(&mut self, key: &Key) -> Result<Option<Lock>> {
        if self.scan_mode.is_some() && self.lock_cursor.is_none() {
            let iter_opt = IterOption::new(None, None, true);
            let iter = self
                .snapshot
                .iter_cf(CF_LOCK, iter_opt, self.get_scan_mode(true))?;
            self.lock_cursor = Some(iter);
        }

        let res = if let Some(ref mut cursor) = self.lock_cursor {
            match cursor.get(key, &mut self.statistics.lock)? {
                Some(v) => Some(Lock::parse(v)?),
                None => None,
            }
        } else {
            self.statistics.lock.get += 1;
            match self.snapshot.get_cf(CF_LOCK, key)? {
                Some(v) => Some(Lock::parse(&v)?),
                None => None,
            }
        };

        if res.is_some() {
            self.statistics.lock.processed += 1;
        }

        Ok(res)
    }

    fn get_scan_mode(&self, allow_backward: bool) -> ScanMode {
        match self.scan_mode {
            Some(ScanMode::Forward) => ScanMode::Forward,
            Some(ScanMode::Backward) if allow_backward => ScanMode::Backward,
            _ => ScanMode::Mixed,
        }
    }

    pub fn seek_write(&mut self, key: &Key, ts: TimeStamp) -> Result<Option<(TimeStamp, Write)>> {
        if self.scan_mode.is_some() {
            if self.write_cursor.is_none() {
                let iter_opt = IterOption::new(None, None, self.fill_cache);
                let iter = self
                    .snapshot
                    .iter_cf(CF_WRITE, iter_opt, self.get_scan_mode(false))?;
                self.write_cursor = Some(iter);
            }
        } else {
            // use prefix bloom filter
            let iter_opt = IterOption::default()
                .use_prefix_seek()
                .set_prefix_same_as_start(true);
            let iter = self.snapshot.iter_cf(CF_WRITE, iter_opt, ScanMode::Mixed)?;
            self.write_cursor = Some(iter);
        }

        let cursor = self.write_cursor.as_mut().unwrap();
        let ok = cursor.near_seek(&key.clone().append_ts(ts), &mut self.statistics.write)?;
        if !ok {
            return Ok(None);
        }
        let write_key = cursor.key(&mut self.statistics.write);
        let commit_ts = Key::decode_ts_from(write_key)?;
        if !Key::is_user_key_eq(write_key, key.as_encoded()) {
            return Ok(None);
        }
        let write = WriteRef::parse(cursor.value(&mut self.statistics.write))?.to_owned();
        self.statistics.write.processed += 1;
        Ok(Some((commit_ts, write)))
    }

    /// Checks if there is a lock which blocks reading the key at the given ts.
    /// Returns the blocking lock as the `Err` variant.
    fn check_lock(&mut self, key: &Key, ts: TimeStamp) -> Result<()> {
        if let Some(lock) = self.load_lock(key)? {
            return lock.check_ts_conflict(key, ts, &Default::default());
        }
        Ok(())
    }

    pub fn get(&mut self, key: &Key, ts: TimeStamp) -> Result<Option<Value>> {
        // Check for locks that signal concurrent writes.
        match self.isolation_level {
            IsolationLevel::Si => self.check_lock(key, ts)?,
            IsolationLevel::Rc => {}
        }
        if let Some(mut write) = self.get_write(key, ts)? {
            if write.short_value.is_some() {
                if self.key_only {
                    return Ok(Some(vec![]));
                }
                return Ok(write.short_value.take());
            }
            match self.load_data(key, write.start_ts)? {
                None => {
                    return Err(default_not_found_error(key.to_raw()?, "get"));
                }
                Some(v) => return Ok(Some(v)),
            }
        }
        Ok(None)
    }

    pub fn get_write(&mut self, key: &Key, mut ts: TimeStamp) -> Result<Option<Write>> {
        loop {
            match self.seek_write(key, ts)? {
                Some((commit_ts, write)) => match write.write_type {
                    WriteType::Put => {
                        return Ok(Some(write));
                    }
                    WriteType::Delete => {
                        return Ok(None);
                    }
                    WriteType::Lock | WriteType::Rollback => ts = commit_ts.prev(),
                },
                None => return Ok(None),
            }
        }
    }

    pub fn get_txn_commit_info(
        &mut self,
        key: &Key,
        start_ts: TimeStamp,
    ) -> Result<Option<(TimeStamp, WriteType)>> {
        // It's possible a txn with a small `start_ts` has a greater `commit_ts` than a txn with
        // a greater `start_ts` in pessimistic transaction.
        // I.e., txn_1.commit_ts > txn_2.commit_ts > txn_2.start_ts > txn_1.start_ts.
        //
        // Scan all the versions from `TimeStamp::max()` to `start_ts`.
        let mut seek_ts = TimeStamp::max();
        while let Some((commit_ts, write)) = self.seek_write(key, seek_ts)? {
            if write.start_ts == start_ts {
                return Ok(Some((commit_ts, write.write_type)));
            }
            if commit_ts <= start_ts {
                break;
            }
            seek_ts = commit_ts.prev();
        }
        Ok(None)
    }

    fn create_data_cursor(&mut self) -> Result<()> {
        if self.data_cursor.is_none() {
            let iter_opt = IterOption::new(None, None, true);
            let iter = self.snapshot.iter(iter_opt, self.get_scan_mode(true))?;
            self.data_cursor = Some(iter);
        }
        Ok(())
    }

    fn create_write_cursor(&mut self) -> Result<()> {
        if self.write_cursor.is_none() {
            let iter_opt = IterOption::new(None, None, true);
            let iter = self
                .snapshot
                .iter_cf(CF_WRITE, iter_opt, self.get_scan_mode(true))?;
            self.write_cursor = Some(iter);
        }
        Ok(())
    }

    fn create_lock_cursor(&mut self) -> Result<()> {
        if self.lock_cursor.is_none() {
            let iter_opt = IterOption::new(None, None, true);
            let iter = self
                .snapshot
                .iter_cf(CF_LOCK, iter_opt, self.get_scan_mode(true))?;
            self.lock_cursor = Some(iter);
        }
        Ok(())
    }

    /// Return the first committed key for which `start_ts` equals to `ts`
    pub fn seek_ts(&mut self, ts: TimeStamp) -> Result<Option<Key>> {
        assert!(self.scan_mode.is_some());
        self.create_write_cursor()?;

        let cursor = self.write_cursor.as_mut().unwrap();
        let mut ok = cursor.seek_to_first(&mut self.statistics.write);

        while ok {
            if WriteRef::parse(cursor.value(&mut self.statistics.write))?.start_ts == ts {
                return Ok(Some(
                    Key::from_encoded(cursor.key(&mut self.statistics.write).to_vec())
                        .truncate_ts()?,
                ));
            }
            ok = cursor.next(&mut self.statistics.write);
        }
        Ok(None)
    }

    /// Scan locks that satisfies `filter(lock)` returns true, from the given start key `start`.
    /// At most `limit` locks will be returned. If `limit` is set to `0`, it means unlimited.
    ///
    /// The return type is `(locks, is_remain)`. `is_remain` indicates whether there MAY be
    /// remaining locks that can be scanned.
    pub fn scan_locks<F>(
        &mut self,
        start: Option<&Key>,
        filter: F,
        limit: usize,
    ) -> Result<(Vec<(Key, Lock)>, bool)>
    where
        F: Fn(&Lock) -> bool,
    {
        self.create_lock_cursor()?;
        let cursor = self.lock_cursor.as_mut().unwrap();
        let ok = match start {
            Some(ref x) => cursor.seek(x, &mut self.statistics.lock)?,
            None => cursor.seek_to_first(&mut self.statistics.lock),
        };
        if !ok {
            return Ok((vec![], false));
        }
        let mut locks = Vec::with_capacity(limit);
        while cursor.valid()? {
            let key = Key::from_encoded_slice(cursor.key(&mut self.statistics.lock));
            let lock = Lock::parse(cursor.value(&mut self.statistics.lock))?;
            if filter(&lock) {
                locks.push((key, lock));
                if limit > 0 && locks.len() == limit {
                    return Ok((locks, true));
                }
            }
            cursor.next(&mut self.statistics.lock);
        }
        self.statistics.lock.processed += locks.len();
        // If we reach here, `cursor.valid()` is `false`, so there MUST be no more locks.
        Ok((locks, false))
    }

    pub fn scan_keys(
        &mut self,
        mut start: Option<Key>,
        limit: usize,
    ) -> Result<(Vec<Key>, Option<Key>)> {
        let iter_opt = IterOption::new(None, None, self.fill_cache);
        let scan_mode = self.get_scan_mode(false);
        let mut cursor = self.snapshot.iter_cf(CF_WRITE, iter_opt, scan_mode)?;
        let mut keys = vec![];
        loop {
            let ok = match start {
                Some(ref x) => cursor.near_seek(x, &mut self.statistics.write)?,
                None => cursor.seek_to_first(&mut self.statistics.write),
            };
            if !ok {
                return Ok((keys, None));
            }
            if keys.len() >= limit {
                self.statistics.write.processed += keys.len();
                return Ok((keys, start));
            }
            let key =
                Key::from_encoded(cursor.key(&mut self.statistics.write).to_vec()).truncate_ts()?;
            start = Some(key.clone().append_ts(TimeStamp::zero()));
            keys.push(key);
        }
    }

    // Get all Value of the given key in CF_DEFAULT
    pub fn scan_values_in_default(&mut self, key: &Key) -> Result<Vec<(TimeStamp, Value)>> {
        self.create_data_cursor()?;
        let cursor = self.data_cursor.as_mut().unwrap();
        let mut ok = cursor.seek(key, &mut self.statistics.data)?;
        if !ok {
            return Ok(vec![]);
        }
        let mut v = vec![];
        while ok {
            let cur_key = cursor.key(&mut self.statistics.data);
            let ts = Key::decode_ts_from(cur_key)?;
            if Key::is_user_key_eq(cur_key, key.as_encoded()) {
                v.push((ts, cursor.value(&mut self.statistics.data).to_vec()));
            } else {
                break;
            }
            ok = cursor.next(&mut self.statistics.data);
        }
        Ok(v)
    }

    // Returns true if it needs gc.
    // This is for optimization purpose, does not mean to be accurate.
    pub fn need_gc(&self, safe_point: TimeStamp, ratio_threshold: f64) -> bool {
        // Always GC.
        if ratio_threshold < 1.0 {
            return true;
        }

        let props = match self.get_mvcc_properties(safe_point) {
            Some(v) => v,
            None => return true,
        };

        // No data older than safe_point to GC.
        if props.min_ts > safe_point {
            return false;
        }

        // Note: Since the properties are file-based, it can be false positive.
        // For example, multiple files can have a different version of the same row.

        // A lot of MVCC versions to GC.
        if props.num_versions as f64 > props.num_rows as f64 * ratio_threshold {
            return true;
        }
        // A lot of non-effective MVCC versions to GC.
        if props.num_versions as f64 > props.num_puts as f64 * ratio_threshold {
            return true;
        }

        // A lot of MVCC versions of a single row to GC.
        props.max_row_versions > GC_MAX_ROW_VERSIONS_THRESHOLD
    }

    fn get_mvcc_properties(&self, safe_point: TimeStamp) -> Option<MvccProperties> {
        let collection = match self.snapshot.get_properties_cf(CF_WRITE) {
            Ok(v) => v,
            Err(_) => return None,
        };
        if collection.is_empty() {
            return None;
        }
        // Aggregate MVCC properties.
        let mut props = MvccProperties::new();
        for (_, v) in &*collection {
            let mvcc = match MvccProperties::decode(v.user_collected_properties()) {
                Ok(v) => v,
                Err(_) => return None,
            };
            // Filter out properties after safe_point.
            if mvcc.min_ts > safe_point {
                continue;
            }
            props.add(&mvcc);
        }
        Some(props)
    }
}

#[cfg(test)]
mod tests {
    use super::*;

    use crate::raftstore::coprocessor::properties::MvccPropertiesCollectorFactory;
    use crate::raftstore::store::RegionSnapshot;
    use crate::storage::kv::Modify;
    use crate::storage::mvcc::lock::LockType;
    use crate::storage::mvcc::{MvccReader, MvccTxn};
    use crate::storage::{Mutation, Options};
    use engine::rocks::util::CFOptions;
    use engine::rocks::{self, ColumnFamilyOptions, DBOptions};
    use engine::rocks::{Writable, WriteBatch, DB};
    use engine::{ALL_CFS, CF_DEFAULT, CF_LOCK, CF_RAFT, CF_WRITE};
    use engine_rocks::RocksEngine;
    use kvproto::kvrpcpb::IsolationLevel;
    use kvproto::metapb::{Peer, Region};
    use std::sync::Arc;
    use std::u64;

    struct RegionEngine {
        db: Arc<DB>,
        region: Region,
    }

    impl RegionEngine {
        fn new(db: &Arc<DB>, region: &Region) -> RegionEngine {
            RegionEngine {
                db: Arc::clone(&db),
                region: region.clone(),
            }
        }

        fn put(
            &mut self,
            pk: &[u8],
            start_ts: impl Into<TimeStamp>,
            commit_ts: impl Into<TimeStamp>,
        ) {
            let start_ts = start_ts.into();
            let m = Mutation::Put((Key::from_raw(pk), vec![]));
            self.prewrite(m, pk, start_ts);
            self.commit(pk, start_ts, commit_ts);
        }

        fn lock(
            &mut self,
            pk: &[u8],
            start_ts: impl Into<TimeStamp>,
            commit_ts: impl Into<TimeStamp>,
        ) {
            let start_ts = start_ts.into();
            let m = Mutation::Lock(Key::from_raw(pk));
            self.prewrite(m, pk, start_ts);
            self.commit(pk, start_ts, commit_ts);
        }

        fn delete(
            &mut self,
            pk: &[u8],
            start_ts: impl Into<TimeStamp>,
            commit_ts: impl Into<TimeStamp>,
        ) {
            let start_ts = start_ts.into();
            let m = Mutation::Delete(Key::from_raw(pk));
            self.prewrite(m, pk, start_ts);
            self.commit(pk, start_ts, commit_ts);
        }

        fn prewrite(&mut self, m: Mutation, pk: &[u8], start_ts: impl Into<TimeStamp>) {
<<<<<<< HEAD
            let snap =
                RegionSnapshot::<RocksEngine>::from_raw(Arc::clone(&self.db), self.region.clone());
            let mut txn = MvccTxn::new(snap, start_ts.into(), true).unwrap();
=======
            let snap = RegionSnapshot::from_raw(Arc::clone(&self.db), self.region.clone());
            let mut txn = MvccTxn::new(snap, start_ts.into(), true);
>>>>>>> a9c86da6
            txn.prewrite(m, pk, &Options::default()).unwrap();
            self.write(txn.into_modifies());
        }

        fn prewrite_pessimistic_lock(
            &mut self,
            m: Mutation,
            pk: &[u8],
            start_ts: impl Into<TimeStamp>,
        ) {
<<<<<<< HEAD
            let snap =
                RegionSnapshot::<RocksEngine>::from_raw(Arc::clone(&self.db), self.region.clone());
            let mut txn = MvccTxn::new(snap, start_ts.into(), true).unwrap();
=======
            let snap = RegionSnapshot::from_raw(Arc::clone(&self.db), self.region.clone());
            let mut txn = MvccTxn::new(snap, start_ts.into(), true);
>>>>>>> a9c86da6
            let options = Options::default();
            txn.pessimistic_prewrite(m, pk, true, &options).unwrap();
            self.write(txn.into_modifies());
        }

        fn acquire_pessimistic_lock(
            &mut self,
            k: Key,
            pk: &[u8],
            start_ts: impl Into<TimeStamp>,
            for_update_ts: impl Into<TimeStamp>,
        ) {
<<<<<<< HEAD
            let snap =
                RegionSnapshot::<RocksEngine>::from_raw(Arc::clone(&self.db), self.region.clone());
            let mut txn = MvccTxn::new(snap, start_ts.into(), true).unwrap();
=======
            let snap = RegionSnapshot::from_raw(Arc::clone(&self.db), self.region.clone());
            let mut txn = MvccTxn::new(snap, start_ts.into(), true);
>>>>>>> a9c86da6
            let mut options = Options::default();
            options.for_update_ts = for_update_ts.into();
            txn.acquire_pessimistic_lock(k, pk, false, &options)
                .unwrap();
            self.write(txn.into_modifies());
        }

        fn commit(
            &mut self,
            pk: &[u8],
            start_ts: impl Into<TimeStamp>,
            commit_ts: impl Into<TimeStamp>,
        ) {
<<<<<<< HEAD
            let snap =
                RegionSnapshot::<RocksEngine>::from_raw(Arc::clone(&self.db), self.region.clone());
            let mut txn = MvccTxn::new(snap, start_ts.into(), true).unwrap();
=======
            let snap = RegionSnapshot::from_raw(Arc::clone(&self.db), self.region.clone());
            let mut txn = MvccTxn::new(snap, start_ts.into(), true);
>>>>>>> a9c86da6
            txn.commit(Key::from_raw(pk), commit_ts.into()).unwrap();
            self.write(txn.into_modifies());
        }

        fn rollback(&mut self, pk: &[u8], start_ts: impl Into<TimeStamp>) {
<<<<<<< HEAD
            let snap =
                RegionSnapshot::<RocksEngine>::from_raw(Arc::clone(&self.db), self.region.clone());
            let mut txn = MvccTxn::new(snap, start_ts.into(), true).unwrap();
=======
            let snap = RegionSnapshot::from_raw(Arc::clone(&self.db), self.region.clone());
            let mut txn = MvccTxn::new(snap, start_ts.into(), true);
>>>>>>> a9c86da6
            txn.collapse_rollback(false);
            txn.rollback(Key::from_raw(pk)).unwrap();
            self.write(txn.into_modifies());
        }

        fn gc(&mut self, pk: &[u8], safe_point: impl Into<TimeStamp> + Copy) {
            loop {
<<<<<<< HEAD
                let snap = RegionSnapshot::<RocksEngine>::from_raw(
                    Arc::clone(&self.db),
                    self.region.clone(),
                );
                let mut txn = MvccTxn::new(snap, safe_point.into(), true).unwrap();
=======
                let snap = RegionSnapshot::from_raw(Arc::clone(&self.db), self.region.clone());
                let mut txn = MvccTxn::new(snap, safe_point.into(), true);
>>>>>>> a9c86da6
                txn.gc(Key::from_raw(pk), safe_point.into()).unwrap();
                let modifies = txn.into_modifies();
                if modifies.is_empty() {
                    return;
                }
                self.write(modifies);
            }
        }

        fn write(&mut self, modifies: Vec<Modify>) {
            let db = &self.db;
            let wb = WriteBatch::default();
            for rev in modifies {
                match rev {
                    Modify::Put(cf, k, v) => {
                        let k = keys::data_key(k.as_encoded());
                        let handle = rocks::util::get_cf_handle(db, cf).unwrap();
                        wb.put_cf(handle, &k, &v).unwrap();
                    }
                    Modify::Delete(cf, k) => {
                        let k = keys::data_key(k.as_encoded());
                        let handle = rocks::util::get_cf_handle(db, cf).unwrap();
                        wb.delete_cf(handle, &k).unwrap();
                    }
                    Modify::DeleteRange(cf, k1, k2, notify_only) => {
                        if !notify_only {
                            let k1 = keys::data_key(k1.as_encoded());
                            let k2 = keys::data_key(k2.as_encoded());
                            let handle = rocks::util::get_cf_handle(db, cf).unwrap();
                            wb.delete_range_cf(handle, &k1, &k2).unwrap();
                        }
                    }
                }
            }
            db.write(&wb).unwrap();
        }

        fn flush(&mut self) {
            for cf in ALL_CFS {
                let cf = rocks::util::get_cf_handle(&self.db, cf).unwrap();
                self.db.flush_cf(cf, true).unwrap();
            }
        }

        fn compact(&mut self) {
            for cf in ALL_CFS {
                let cf = rocks::util::get_cf_handle(&self.db, cf).unwrap();
                self.db.compact_range_cf(cf, None, None);
            }
        }
    }

    fn open_db(path: &str, with_properties: bool) -> Arc<DB> {
        let db_opts = DBOptions::new();
        let mut cf_opts = ColumnFamilyOptions::new();
        cf_opts.set_write_buffer_size(32 * 1024 * 1024);
        if with_properties {
            let f = Box::new(MvccPropertiesCollectorFactory::default());
            cf_opts.add_table_properties_collector_factory("tikv.test-collector", f);
        }
        let cfs_opts = vec![
            CFOptions::new(CF_DEFAULT, ColumnFamilyOptions::new()),
            CFOptions::new(CF_RAFT, ColumnFamilyOptions::new()),
            CFOptions::new(CF_LOCK, ColumnFamilyOptions::new()),
            CFOptions::new(CF_WRITE, cf_opts),
        ];
        Arc::new(rocks::util::new_engine_opt(path, db_opts, cfs_opts).unwrap())
    }

    fn make_region(id: u64, start_key: Vec<u8>, end_key: Vec<u8>) -> Region {
        let mut peer = Peer::default();
        peer.set_id(id);
        peer.set_store_id(id);
        let mut region = Region::default();
        region.set_id(id);
        region.set_start_key(start_key);
        region.set_end_key(end_key);
        region.mut_peers().push(peer);
        region
    }

    fn check_need_gc(
        db: Arc<DB>,
        region: Region,
        safe_point: impl Into<TimeStamp>,
        need_gc: bool,
    ) -> Option<MvccProperties> {
        let snap = RegionSnapshot::<RocksEngine>::from_raw(Arc::clone(&db), region.clone());
        let reader = MvccReader::new(snap, None, false, IsolationLevel::Si);
        let safe_point = safe_point.into();
        assert_eq!(reader.need_gc(safe_point, 1.0), need_gc);
        reader.get_mvcc_properties(safe_point)
    }

    #[test]
    fn test_need_gc() {
        let path = tempfile::Builder::new()
            .prefix("test_storage_mvcc_reader")
            .tempdir()
            .unwrap();
        let path = path.path().to_str().unwrap();
        let region = make_region(1, vec![0], vec![10]);
        test_without_properties(path, &region);
        test_with_properties(path, &region);
    }

    fn test_without_properties(path: &str, region: &Region) {
        let db = open_db(path, false);
        let mut engine = RegionEngine::new(&db, &region);

        // Put 2 keys.
        engine.put(&[1], 1, 1);
        engine.put(&[4], 2, 2);
        assert!(check_need_gc(Arc::clone(&db), region.clone(), 10, true).is_none());
        engine.flush();
        // After this flush, we have a SST file without properties.
        // Without properties, we always need GC.
        assert!(check_need_gc(Arc::clone(&db), region.clone(), 10, true).is_none());
    }

    fn test_with_properties(path: &str, region: &Region) {
        let db = open_db(path, true);
        let mut engine = RegionEngine::new(&db, &region);

        // Put 2 keys.
        engine.put(&[2], 3, 3);
        engine.put(&[3], 4, 4);
        engine.flush();
        // After this flush, we have a SST file w/ properties, plus the SST
        // file w/o properties from previous flush. We always need GC as
        // long as we can't get properties from any SST files.
        assert!(check_need_gc(Arc::clone(&db), region.clone(), 10, true).is_none());
        engine.compact();
        // After this compact, the two SST files are compacted into a new
        // SST file with properties. Now all SST files have properties and
        // all keys have only one version, so we don't need gc.
        let props = check_need_gc(Arc::clone(&db), region.clone(), 10, false).unwrap();
        assert_eq!(props.min_ts, 1.into());
        assert_eq!(props.max_ts, 4.into());
        assert_eq!(props.num_rows, 4);
        assert_eq!(props.num_puts, 4);
        assert_eq!(props.num_versions, 4);
        assert_eq!(props.max_row_versions, 1);

        // Put 2 more keys and delete them.
        engine.put(&[5], 5, 5);
        engine.put(&[6], 6, 6);
        engine.delete(&[5], 7, 7);
        engine.delete(&[6], 8, 8);
        engine.flush();
        // After this flush, keys 5,6 in the new SST file have more than one
        // versions, so we need gc.
        let props = check_need_gc(Arc::clone(&db), region.clone(), 10, true).unwrap();
        assert_eq!(props.min_ts, 1.into());
        assert_eq!(props.max_ts, 8.into());
        assert_eq!(props.num_rows, 6);
        assert_eq!(props.num_puts, 6);
        assert_eq!(props.num_versions, 8);
        assert_eq!(props.max_row_versions, 2);
        // But if the `safe_point` is older than all versions, we don't need gc too.
        let props = check_need_gc(Arc::clone(&db), region.clone(), 0, false).unwrap();
        assert_eq!(props.min_ts, TimeStamp::max());
        assert_eq!(props.max_ts, TimeStamp::zero());
        assert_eq!(props.num_rows, 0);
        assert_eq!(props.num_puts, 0);
        assert_eq!(props.num_versions, 0);
        assert_eq!(props.max_row_versions, 0);

        // We gc the two deleted keys manually.
        engine.gc(&[5], 10);
        engine.gc(&[6], 10);
        engine.compact();
        // After this compact, all versions of keys 5,6 are deleted,
        // no keys have more than one versions, so we don't need gc.
        let props = check_need_gc(Arc::clone(&db), region.clone(), 10, false).unwrap();
        assert_eq!(props.min_ts, 1.into());
        assert_eq!(props.max_ts, 4.into());
        assert_eq!(props.num_rows, 4);
        assert_eq!(props.num_puts, 4);
        assert_eq!(props.num_versions, 4);
        assert_eq!(props.max_row_versions, 1);

        // A single lock version need gc.
        engine.lock(&[7], 9, 9);
        engine.flush();
        let props = check_need_gc(Arc::clone(&db), region.clone(), 10, true).unwrap();
        assert_eq!(props.min_ts, 1.into());
        assert_eq!(props.max_ts, 9.into());
        assert_eq!(props.num_rows, 5);
        assert_eq!(props.num_puts, 4);
        assert_eq!(props.num_versions, 5);
        assert_eq!(props.max_row_versions, 1);
    }

    #[test]
    fn test_get_txn_commit_info() {
        let path = tempfile::Builder::new()
            .prefix("_test_storage_mvcc_reader_get_txn_commit_info")
            .tempdir()
            .unwrap();
        let path = path.path().to_str().unwrap();
        let region = make_region(1, vec![], vec![]);
        let db = open_db(path, true);
        let mut engine = RegionEngine::new(&db, &region);

        let (k, v) = (b"k", b"v");
        let m = Mutation::Put((Key::from_raw(k), v.to_vec()));
        engine.prewrite(m, k, 1);
        engine.commit(k, 1, 10);

        engine.rollback(k, 5);
        engine.rollback(k, 20);

        let m = Mutation::Put((Key::from_raw(k), v.to_vec()));
        engine.prewrite(m, k, 25);
        engine.commit(k, 25, 30);

        let m = Mutation::Put((Key::from_raw(k), v.to_vec()));
        engine.prewrite(m, k, 35);
        engine.commit(k, 35, 40);

        let m = Mutation::Put((Key::from_raw(k), v.to_vec()));
        engine.acquire_pessimistic_lock(Key::from_raw(k), k, 45, 45);
        engine.prewrite_pessimistic_lock(m, k, 45);
        engine.commit(k, 45, 50);

        let snap = RegionSnapshot::<RocksEngine>::from_raw(Arc::clone(&db), region.clone());
        let mut reader = MvccReader::new(snap, None, false, IsolationLevel::Si);

        // Let's assume `50_45 PUT` means a commit version with start ts is 45 and commit ts
        // is 50.
        // Commit versions: [50_45 PUT, 45_40 PUT, 40_35 PUT, 30_25 PUT, 20_20 Rollback, 10_1 PUT, 5_5 Rollback].
        let key = Key::from_raw(k);
        let (commit_ts, write_type) = reader
            .get_txn_commit_info(&key, 45.into())
            .unwrap()
            .unwrap();
        assert_eq!(commit_ts, 50.into());
        assert_eq!(write_type, WriteType::Put);

        let (commit_ts, write_type) = reader
            .get_txn_commit_info(&key, 35.into())
            .unwrap()
            .unwrap();
        assert_eq!(commit_ts, 40.into());
        assert_eq!(write_type, WriteType::Put);

        let (commit_ts, write_type) = reader
            .get_txn_commit_info(&key, 25.into())
            .unwrap()
            .unwrap();
        assert_eq!(commit_ts, 30.into());
        assert_eq!(write_type, WriteType::Put);

        let (commit_ts, write_type) = reader
            .get_txn_commit_info(&key, 20.into())
            .unwrap()
            .unwrap();
        assert_eq!(commit_ts, 20.into());
        assert_eq!(write_type, WriteType::Rollback);

        let (commit_ts, write_type) = reader.get_txn_commit_info(&key, 1.into()).unwrap().unwrap();
        assert_eq!(commit_ts, 10.into());
        assert_eq!(write_type, WriteType::Put);

        let (commit_ts, write_type) = reader.get_txn_commit_info(&key, 5.into()).unwrap().unwrap();
        assert_eq!(commit_ts, 5.into());
        assert_eq!(write_type, WriteType::Rollback);

        let seek_old = reader.get_statistics().write.seek;
        assert!(reader
            .get_txn_commit_info(&key, 30.into())
            .unwrap()
            .is_none());
        let seek_new = reader.get_statistics().write.seek;

        // `get_txn_commit_info(&key, 30)` stopped at `30_25 PUT`.
        assert_eq!(seek_new - seek_old, 3);
    }

    #[test]
    fn test_get_txn_commit_info_of_pessimistic_txn() {
        let path = tempfile::Builder::new()
            .prefix("_test_storage_mvcc_reader_get_txn_commit_info_of_pessimistic_txn")
            .tempdir()
            .unwrap();
        let path = path.path().to_str().unwrap();
        let region = make_region(1, vec![], vec![]);
        let db = open_db(path, true);
        let mut engine = RegionEngine::new(&db, &region);

        let (k, v) = (b"k", b"v");
        let key = Key::from_raw(k);
        let m = Mutation::Put((key.clone(), v.to_vec()));

        // txn: start_ts = 2, commit_ts = 3
        engine.acquire_pessimistic_lock(key.clone(), k, 2, 2);
        engine.prewrite_pessimistic_lock(m.clone(), k, 2);
        engine.commit(k, 2, 3);
        // txn: start_ts = 1, commit_ts = 4
        engine.acquire_pessimistic_lock(key.clone(), k, 1, 3);
        engine.prewrite_pessimistic_lock(m, k, 1);
        engine.commit(k, 1, 4);

        let snap = RegionSnapshot::<RocksEngine>::from_raw(Arc::clone(&db), region.clone());
        let mut reader = MvccReader::new(snap, None, false, IsolationLevel::Si);
        let (commit_ts, write_type) = reader.get_txn_commit_info(&key, 2.into()).unwrap().unwrap();
        assert_eq!(commit_ts, 3.into());
        assert_eq!(write_type, WriteType::Put);

        let (commit_ts, write_type) = reader.get_txn_commit_info(&key, 1.into()).unwrap().unwrap();
        assert_eq!(commit_ts, 4.into());
        assert_eq!(write_type, WriteType::Put);
    }

    #[test]
    fn test_seek_write() {
        let path = tempfile::Builder::new()
            .prefix("_test_storage_mvcc_reader_seek_write")
            .tempdir()
            .unwrap();
        let path = path.path().to_str().unwrap();
        let region = make_region(1, vec![], vec![]);
        let db = open_db(path, true);
        let mut engine = RegionEngine::new(&db, &region);

        let (k, v) = (b"k", b"v");
        let m = Mutation::Put((Key::from_raw(k), v.to_vec()));
        engine.prewrite(m.clone(), k, 1);
        engine.commit(k, 1, 5);

        engine.rollback(k, 3);
        engine.rollback(k, 7);

        engine.prewrite(m.clone(), k, 15);
        engine.commit(k, 15, 17);

        // Timestamp overlap with the previous transaction.
        engine.acquire_pessimistic_lock(Key::from_raw(k), k, 10, 18);
        engine.prewrite_pessimistic_lock(Mutation::Lock(Key::from_raw(k)), k, 10);
        engine.commit(k, 10, 20);

        engine.prewrite(m, k, 23);
        engine.commit(k, 23, 25);

        // Let's assume `2_1 PUT` means a commit version with start ts is 1 and commit ts
        // is 2.
        // Commit versions: [25_23 PUT, 20_10 PUT, 17_15 PUT, 7_7 Rollback, 5_1 PUT, 3_3 Rollback].
        let snap = RegionSnapshot::<RocksEngine>::from_raw(Arc::clone(&db), region.clone());
        let mut reader = MvccReader::new(snap, None, false, IsolationLevel::Si);

        let k = Key::from_raw(k);
        let (commit_ts, write) = reader.seek_write(&k, 30.into()).unwrap().unwrap();
        assert_eq!(commit_ts, 25.into());
        assert_eq!(
            write,
            Write::new(WriteType::Put, 23.into(), Some(v.to_vec()))
        );

        let (commit_ts, write) = reader.seek_write(&k, 25.into()).unwrap().unwrap();
        assert_eq!(commit_ts, 25.into());
        assert_eq!(
            write,
            Write::new(WriteType::Put, 23.into(), Some(v.to_vec()))
        );

        let (commit_ts, write) = reader.seek_write(&k, 20.into()).unwrap().unwrap();
        assert_eq!(commit_ts, 20.into());
        assert_eq!(write, Write::new(WriteType::Lock, 10.into(), None));

        let (commit_ts, write) = reader.seek_write(&k, 19.into()).unwrap().unwrap();
        assert_eq!(commit_ts, 17.into());
        assert_eq!(
            write,
            Write::new(WriteType::Put, 15.into(), Some(v.to_vec()))
        );

        let (commit_ts, write) = reader.seek_write(&k, 3.into()).unwrap().unwrap();
        assert_eq!(commit_ts, 3.into());
        assert_eq!(write, Write::new(WriteType::Rollback, 3.into(), None));

        let (commit_ts, write) = reader.seek_write(&k, 16.into()).unwrap().unwrap();
        assert_eq!(commit_ts, 7.into());
        assert_eq!(write, Write::new(WriteType::Rollback, 7.into(), None));

        let (commit_ts, write) = reader.seek_write(&k, 6.into()).unwrap().unwrap();
        assert_eq!(commit_ts, 5.into());
        assert_eq!(
            write,
            Write::new(WriteType::Put, 1.into(), Some(v.to_vec()))
        );

        assert!(reader.seek_write(&k, 2.into()).unwrap().is_none());

        // Test seek_write should not see the next key.
        let (k2, v2) = (b"k2", b"v2");
        let m2 = Mutation::Put((Key::from_raw(k2), v2.to_vec()));
        engine.prewrite(m2, k2, 1);
        engine.commit(k2, 1, 2);

        let snap = RegionSnapshot::<RocksEngine>::from_raw(Arc::clone(&db), region);
        let mut reader = MvccReader::new(snap, None, false, IsolationLevel::Si);

        let (commit_ts, write) = reader
            .seek_write(&Key::from_raw(k2), 3.into())
            .unwrap()
            .unwrap();
        assert_eq!(commit_ts, 2.into());
        assert_eq!(
            write,
            Write::new(WriteType::Put, 1.into(), Some(v2.to_vec()))
        );

        assert!(reader.seek_write(&k, 2.into()).unwrap().is_none());

        // Test seek_write touches region's end.
        let region1 = make_region(1, vec![], Key::from_raw(b"k1").into_encoded());
        let snap = RegionSnapshot::<RocksEngine>::from_raw(Arc::clone(&db), region1);
        let mut reader = MvccReader::new(snap, None, false, IsolationLevel::Si);

        assert!(reader.seek_write(&k, 2.into()).unwrap().is_none());
    }

    #[test]
    fn test_get_write() {
        let path = tempfile::Builder::new()
            .prefix("_test_storage_mvcc_reader_get_write")
            .tempdir()
            .unwrap();
        let path = path.path().to_str().unwrap();
        let region = make_region(1, vec![], vec![]);
        let db = open_db(path, true);
        let mut engine = RegionEngine::new(&db, &region);

        let (k, v) = (b"k", b"v");
        let m = Mutation::Put((Key::from_raw(k), v.to_vec()));
        engine.prewrite(m, k, 1);
        engine.commit(k, 1, 2);

        engine.rollback(k, 5);

        engine.lock(k, 6, 7);

        engine.delete(k, 8, 9);

        let m = Mutation::Put((Key::from_raw(k), v.to_vec()));
        engine.prewrite(m, k, 12);
        engine.commit(k, 12, 14);

        let m = Mutation::Lock(Key::from_raw(k));
        engine.acquire_pessimistic_lock(Key::from_raw(k), k, 13, 15);
        engine.prewrite_pessimistic_lock(m, k, 13);
        engine.commit(k, 13, 15);

        let m = Mutation::Put((Key::from_raw(k), v.to_vec()));
        engine.acquire_pessimistic_lock(Key::from_raw(k), k, 18, 18);
        engine.prewrite_pessimistic_lock(m, k, 18);
        engine.commit(k, 18, 20);

        let m = Mutation::Lock(Key::from_raw(k));
        engine.acquire_pessimistic_lock(Key::from_raw(k), k, 17, 21);
        engine.prewrite_pessimistic_lock(m, k, 17);
        engine.commit(k, 17, 21);

        let m = Mutation::Put((Key::from_raw(k), v.to_vec()));
        engine.prewrite(m, k, 24);

        let snap = RegionSnapshot::<RocksEngine>::from_raw(Arc::clone(&db), region.clone());
        let mut reader = MvccReader::new(snap, None, false, IsolationLevel::Si);

        // Let's assume `2_1 PUT` means a commit version with start ts is 1 and commit ts
        // is 2.
        // Commit versions: [21_17 LOCK, 20_18 PUT, 15_13 LOCK, 14_12 PUT, 9_8 DELETE, 7_6 LOCK,
        //                   5_5 Rollback, 2_1 PUT].
        let key = Key::from_raw(k);

        assert!(reader.get_write(&key, 1.into()).unwrap().is_none());

        let write = reader.get_write(&key, 2.into()).unwrap().unwrap();
        assert_eq!(write.write_type, WriteType::Put);
        assert_eq!(write.start_ts, 1.into());

        let write = reader.get_write(&key, 5.into()).unwrap().unwrap();
        assert_eq!(write.write_type, WriteType::Put);
        assert_eq!(write.start_ts, 1.into());

        let write = reader.get_write(&key, 7.into()).unwrap().unwrap();
        assert_eq!(write.write_type, WriteType::Put);
        assert_eq!(write.start_ts, 1.into());

        assert!(reader.get_write(&key, 9.into()).unwrap().is_none());

        let write = reader.get_write(&key, 14.into()).unwrap().unwrap();
        assert_eq!(write.write_type, WriteType::Put);
        assert_eq!(write.start_ts, 12.into());

        let write = reader.get_write(&key, 16.into()).unwrap().unwrap();
        assert_eq!(write.write_type, WriteType::Put);
        assert_eq!(write.start_ts, 12.into());

        let write = reader.get_write(&key, 20.into()).unwrap().unwrap();
        assert_eq!(write.write_type, WriteType::Put);
        assert_eq!(write.start_ts, 18.into());

        let write = reader.get_write(&key, 24.into()).unwrap().unwrap();
        assert_eq!(write.write_type, WriteType::Put);
        assert_eq!(write.start_ts, 18.into());

        assert!(reader
            .get_write(&Key::from_raw(b"j"), 100.into())
            .unwrap()
            .is_none());
    }

    #[test]
    fn test_check_lock() {
        let path = tempfile::Builder::new()
            .prefix("_test_storage_mvcc_reader_check_lock")
            .tempdir()
            .unwrap();
        let path = path.path().to_str().unwrap();
        let region = make_region(1, vec![], vec![]);
        let db = open_db(path, true);
        let mut engine = RegionEngine::new(&db, &region);

        let (k1, k2, k3, k4, v) = (b"k1", b"k2", b"k3", b"k4", b"v");
        engine.prewrite(Mutation::Put((Key::from_raw(k1), v.to_vec())), k1, 5);
        engine.prewrite(Mutation::Put((Key::from_raw(k2), v.to_vec())), k1, 5);
        engine.prewrite(Mutation::Lock(Key::from_raw(k3)), k1, 5);

        let snap = RegionSnapshot::<RocksEngine>::from_raw(Arc::clone(&db), region.clone());
        let mut reader = MvccReader::new(snap, None, false, IsolationLevel::Si);
        // Ignore the lock if read ts is less than the lock version
        assert!(reader.check_lock(&Key::from_raw(k1), 4.into()).is_ok());
        assert!(reader.check_lock(&Key::from_raw(k2), 4.into()).is_ok());
        // Returns the lock if read ts >= lock version
        assert!(reader.check_lock(&Key::from_raw(k1), 6.into()).is_err());
        assert!(reader.check_lock(&Key::from_raw(k2), 6.into()).is_err());
        // Read locks don't block any read operation
        assert!(reader.check_lock(&Key::from_raw(k3), 6.into()).is_ok());
        // Ignore the primary lock when reading the latest committed version by setting TimeStamp::max() as ts
        assert!(reader
            .check_lock(&Key::from_raw(k1), TimeStamp::max())
            .is_ok());
        // Should not ignore the secondary lock even though reading the latest version
        assert!(reader
            .check_lock(&Key::from_raw(k2), TimeStamp::max())
            .is_err());

        // Commit the primary lock only
        engine.commit(k1, 5, 7);
        let snap = RegionSnapshot::<RocksEngine>::from_raw(Arc::clone(&db), region.clone());
        let mut reader = MvccReader::new(snap, None, false, IsolationLevel::Si);
        // Then reading the primary key should succeed
        assert!(reader.check_lock(&Key::from_raw(k1), 6.into()).is_ok());
        // Reading secondary keys should still fail
        assert!(reader.check_lock(&Key::from_raw(k2), 6.into()).is_err());
        assert!(reader
            .check_lock(&Key::from_raw(k2), TimeStamp::max())
            .is_err());

        // Pessimistic locks
        engine.acquire_pessimistic_lock(Key::from_raw(k4), k4, 9, 9);
        let snap = RegionSnapshot::<RocksEngine>::from_raw(Arc::clone(&db), region.clone());
        let mut reader = MvccReader::new(snap, None, false, IsolationLevel::Si);
        // Pessimistic locks don't block any read operation
        assert!(reader.check_lock(&Key::from_raw(k4), 10.into()).is_ok());
    }

    #[test]
    fn test_scan_locks() {
        let path = tempfile::Builder::new()
            .prefix("_test_storage_mvcc_reader_scan_locks")
            .tempdir()
            .unwrap();
        let path = path.path().to_str().unwrap();
        let region = make_region(1, vec![], vec![]);
        let db = open_db(path, true);
        let mut engine = RegionEngine::new(&db, &region);

        // Put some locks to the db.
        engine.prewrite(
            Mutation::Put((Key::from_raw(b"k1"), b"v1".to_vec())),
            b"k1",
            5,
        );
        engine.prewrite(
            Mutation::Put((Key::from_raw(b"k2"), b"v2".to_vec())),
            b"k1",
            10,
        );
        engine.prewrite(Mutation::Delete(Key::from_raw(b"k3")), b"k1", 10);
        engine.prewrite(Mutation::Lock(Key::from_raw(b"k3\x00")), b"k1", 10);
        engine.prewrite(Mutation::Delete(Key::from_raw(b"k4")), b"k1", 12);
        engine.acquire_pessimistic_lock(Key::from_raw(b"k5"), b"k1", 10, 12);
        engine.acquire_pessimistic_lock(Key::from_raw(b"k6"), b"k1", 12, 12);

        // All locks whose ts <= 10.
        let visible_locks: Vec<_> = vec![
            // key, lock_type, short_value, ts, for_update_ts
            (
                b"k1".to_vec(),
                LockType::Put,
                Some(b"v1".to_vec()),
                5.into(),
                TimeStamp::zero(),
            ),
            (
                b"k2".to_vec(),
                LockType::Put,
                Some(b"v2".to_vec()),
                10.into(),
                TimeStamp::zero(),
            ),
            (
                b"k3".to_vec(),
                LockType::Delete,
                None,
                10.into(),
                TimeStamp::zero(),
            ),
            (
                b"k3\x00".to_vec(),
                LockType::Lock,
                None,
                10.into(),
                TimeStamp::zero(),
            ),
            (
                b"k5".to_vec(),
                LockType::Pessimistic,
                None,
                10.into(),
                12.into(),
            ),
        ]
        .into_iter()
        .map(|(k, lock_type, short_value, ts, for_update_ts)| {
            (
                Key::from_raw(&k),
                Lock::new(
                    lock_type,
                    b"k1".to_vec(),
                    ts,
                    0,
                    short_value,
                    for_update_ts,
                    0,
                    TimeStamp::zero(),
                ),
            )
        })
        .collect();

        // Creates a reader and scan locks,
        let check_scan_lock =
            |start_key: Option<Key>, limit, expect_res: &[_], expect_is_remain| {
                let snap = RegionSnapshot::<RocksEngine>::from_raw(Arc::clone(&db), region.clone());
                let mut reader = MvccReader::new(snap, None, false, IsolationLevel::Si);
                let res = reader
                    .scan_locks(start_key.as_ref(), |l| l.ts <= 10.into(), limit)
                    .unwrap();
                assert_eq!(res.0, expect_res);
                assert_eq!(res.1, expect_is_remain);
            };

        check_scan_lock(None, 6, &visible_locks, false);
        check_scan_lock(None, 5, &visible_locks, true);
        check_scan_lock(None, 4, &visible_locks[0..4], true);
        check_scan_lock(Some(Key::from_raw(b"k2")), 3, &visible_locks[1..4], true);
        check_scan_lock(
            Some(Key::from_raw(b"k3\x00")),
            1,
            &visible_locks[3..4],
            true,
        );
        check_scan_lock(
            Some(Key::from_raw(b"k3\x00")),
            10,
            &visible_locks[3..],
            false,
        );
        // limit = 0 means unlimited.
        check_scan_lock(None, 0, &visible_locks, false);
    }
}<|MERGE_RESOLUTION|>--- conflicted
+++ resolved
@@ -496,14 +496,9 @@
         }
 
         fn prewrite(&mut self, m: Mutation, pk: &[u8], start_ts: impl Into<TimeStamp>) {
-<<<<<<< HEAD
             let snap =
                 RegionSnapshot::<RocksEngine>::from_raw(Arc::clone(&self.db), self.region.clone());
-            let mut txn = MvccTxn::new(snap, start_ts.into(), true).unwrap();
-=======
-            let snap = RegionSnapshot::from_raw(Arc::clone(&self.db), self.region.clone());
             let mut txn = MvccTxn::new(snap, start_ts.into(), true);
->>>>>>> a9c86da6
             txn.prewrite(m, pk, &Options::default()).unwrap();
             self.write(txn.into_modifies());
         }
@@ -514,14 +509,9 @@
             pk: &[u8],
             start_ts: impl Into<TimeStamp>,
         ) {
-<<<<<<< HEAD
             let snap =
                 RegionSnapshot::<RocksEngine>::from_raw(Arc::clone(&self.db), self.region.clone());
-            let mut txn = MvccTxn::new(snap, start_ts.into(), true).unwrap();
-=======
-            let snap = RegionSnapshot::from_raw(Arc::clone(&self.db), self.region.clone());
             let mut txn = MvccTxn::new(snap, start_ts.into(), true);
->>>>>>> a9c86da6
             let options = Options::default();
             txn.pessimistic_prewrite(m, pk, true, &options).unwrap();
             self.write(txn.into_modifies());
@@ -534,14 +524,9 @@
             start_ts: impl Into<TimeStamp>,
             for_update_ts: impl Into<TimeStamp>,
         ) {
-<<<<<<< HEAD
             let snap =
                 RegionSnapshot::<RocksEngine>::from_raw(Arc::clone(&self.db), self.region.clone());
-            let mut txn = MvccTxn::new(snap, start_ts.into(), true).unwrap();
-=======
-            let snap = RegionSnapshot::from_raw(Arc::clone(&self.db), self.region.clone());
             let mut txn = MvccTxn::new(snap, start_ts.into(), true);
->>>>>>> a9c86da6
             let mut options = Options::default();
             options.for_update_ts = for_update_ts.into();
             txn.acquire_pessimistic_lock(k, pk, false, &options)
@@ -555,27 +540,17 @@
             start_ts: impl Into<TimeStamp>,
             commit_ts: impl Into<TimeStamp>,
         ) {
-<<<<<<< HEAD
             let snap =
                 RegionSnapshot::<RocksEngine>::from_raw(Arc::clone(&self.db), self.region.clone());
-            let mut txn = MvccTxn::new(snap, start_ts.into(), true).unwrap();
-=======
-            let snap = RegionSnapshot::from_raw(Arc::clone(&self.db), self.region.clone());
             let mut txn = MvccTxn::new(snap, start_ts.into(), true);
->>>>>>> a9c86da6
             txn.commit(Key::from_raw(pk), commit_ts.into()).unwrap();
             self.write(txn.into_modifies());
         }
 
         fn rollback(&mut self, pk: &[u8], start_ts: impl Into<TimeStamp>) {
-<<<<<<< HEAD
             let snap =
                 RegionSnapshot::<RocksEngine>::from_raw(Arc::clone(&self.db), self.region.clone());
-            let mut txn = MvccTxn::new(snap, start_ts.into(), true).unwrap();
-=======
-            let snap = RegionSnapshot::from_raw(Arc::clone(&self.db), self.region.clone());
             let mut txn = MvccTxn::new(snap, start_ts.into(), true);
->>>>>>> a9c86da6
             txn.collapse_rollback(false);
             txn.rollback(Key::from_raw(pk)).unwrap();
             self.write(txn.into_modifies());
@@ -583,16 +558,11 @@
 
         fn gc(&mut self, pk: &[u8], safe_point: impl Into<TimeStamp> + Copy) {
             loop {
-<<<<<<< HEAD
                 let snap = RegionSnapshot::<RocksEngine>::from_raw(
                     Arc::clone(&self.db),
                     self.region.clone(),
                 );
-                let mut txn = MvccTxn::new(snap, safe_point.into(), true).unwrap();
-=======
-                let snap = RegionSnapshot::from_raw(Arc::clone(&self.db), self.region.clone());
                 let mut txn = MvccTxn::new(snap, safe_point.into(), true);
->>>>>>> a9c86da6
                 txn.gc(Key::from_raw(pk), safe_point.into()).unwrap();
                 let modifies = txn.into_modifies();
                 if modifies.is_empty() {

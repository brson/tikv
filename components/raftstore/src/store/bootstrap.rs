// Copyright 2016 TiKV Project Authors. Licensed under Apache-2.0.

use super::peer_storage::{
    write_initial_apply_state, write_initial_raft_state, INIT_EPOCH_CONF_VER, INIT_EPOCH_VER,
};
use super::util::new_peer;
use crate::Result;
use engine_rocks::RocksEngine;
use engine_traits::{Iterable, KvEngines, Mutable, SyncMutable, WriteBatchExt};
use engine_traits::{CF_DEFAULT, CF_RAFT};

use kvproto::metapb;
use kvproto::raft_serverpb::{RegionLocalState, StoreIdent};

pub fn initial_region(store_id: u64, region_id: u64, peer_id: u64) -> metapb::Region {
    let mut region = metapb::Region::default();
    region.set_id(region_id);
    region.set_start_key(keys::EMPTY_KEY.to_vec());
    region.set_end_key(keys::EMPTY_KEY.to_vec());
    region.mut_region_epoch().set_version(INIT_EPOCH_VER);
    region.mut_region_epoch().set_conf_ver(INIT_EPOCH_CONF_VER);
    region.mut_peers().push(new_peer(store_id, peer_id));
    region
}

// check no any data in range [start_key, end_key)
fn is_range_empty(
    engine: &RocksEngine,
    cf: &str,
    start_key: &[u8],
    end_key: &[u8],
) -> Result<bool> {
    let mut count: u32 = 0;
    engine.scan_cf(cf, start_key, end_key, false, |_, _| {
        count += 1;
        Ok(false)
    })?;

    Ok(count == 0)
}

// Bootstrap the store, the DB for this store must be empty and has no data.
pub fn bootstrap_store(
    engines: &KvEngines<RocksEngine, RocksEngine>,
    cluster_id: u64,
    store_id: u64,
) -> Result<()> {
    let mut ident = StoreIdent::default();

    if !is_range_empty(&engines.kv, CF_DEFAULT, keys::MIN_KEY, keys::MAX_KEY)? {
        return Err(box_err!("kv store is not empty and has already had data."));
    }

    if !is_range_empty(&engines.raft, CF_DEFAULT, keys::MIN_KEY, keys::MAX_KEY)? {
        return Err(box_err!(
            "raft store is not empty and has already had data."
        ));
    }

    ident.set_cluster_id(cluster_id);
    ident.set_store_id(store_id);

    engines.kv.put_msg(keys::STORE_IDENT_KEY, &ident)?;
    engines.sync_kv()?;
    Ok(())
}

/// The first phase of bootstrap cluster
///
/// Write the first region meta and prepare state.
pub fn prepare_bootstrap_cluster(
    engines: &KvEngines<RocksEngine, RocksEngine>,
    region: &metapb::Region,
) -> Result<()> {
    let mut state = RegionLocalState::default();
    state.set_region(region.clone());

    let mut wb = engines.kv.write_batch();
    box_try!(wb.put_msg(keys::PREPARE_BOOTSTRAP_KEY, region));
    box_try!(wb.put_msg_cf(CF_RAFT, &keys::region_state_key(region.get_id()), &state));
    write_initial_apply_state(&mut wb, region.get_id())?;
    engines.kv.write(&wb)?;
    engines.sync_kv()?;

    let mut raft_wb = engines.raft.write_batch();
    write_initial_raft_state(&mut raft_wb, region.get_id())?;
    engines.raft.write(&raft_wb)?;
    engines.sync_raft()?;
    Ok(())
}

// Clear first region meta and prepare key.
pub fn clear_prepare_bootstrap_cluster(
    engines: &KvEngines<RocksEngine, RocksEngine>,
    region_id: u64,
) -> Result<()> {
    box_try!(engines.raft.delete(&keys::raft_state_key(region_id)));
    engines.sync_raft()?;

    let mut wb = engines.kv.write_batch();
    box_try!(wb.delete(keys::PREPARE_BOOTSTRAP_KEY));
    // should clear raft initial state too.
    box_try!(wb.delete_cf(CF_RAFT, &keys::region_state_key(region_id)));
    box_try!(wb.delete_cf(CF_RAFT, &keys::apply_state_key(region_id)));
    engines.kv.write(&wb)?;
    engines.sync_kv()?;
    Ok(())
}

// Clear prepare key
pub fn clear_prepare_bootstrap_key(engines: &KvEngines<RocksEngine, RocksEngine>) -> Result<()> {
    box_try!(engines.kv.delete(keys::PREPARE_BOOTSTRAP_KEY));
    engines.sync_kv()?;
    Ok(())
}

#[cfg(test)]
mod tests {
    use std::sync::Arc;
    use tempfile::Builder;

    use super::*;
<<<<<<< HEAD
    use engine::rocks;
    use engine_traits::KvEngines;
    use engine_rocks::{Compat};
=======
    use engine::Engines;
    use engine_rocks::{CloneCompat, Compat};
>>>>>>> b3fe5340
    use engine_traits::{Peekable, CF_DEFAULT};

    #[test]
    fn test_bootstrap() {
        let path = Builder::new().prefix("var").tempdir().unwrap();
        let raft_path = path.path().join("raft");
        let kv_engine = Arc::new(
            engine_rocks::raw_util::new_engine(
                path.path().to_str().unwrap(),
                None,
                &[CF_DEFAULT, CF_RAFT],
                None,
            )
            .unwrap(),
        );
        let raft_engine = Arc::new(
            engine_rocks::raw_util::new_engine(
                raft_path.to_str().unwrap(),
                None,
                &[CF_DEFAULT],
                None,
            )
            .unwrap(),
        );
        let shared_block_cache = false;
        let engines = KvEngines::new(
            kv_engine.c().clone(),
            raft_engine.c().clone(),
            shared_block_cache,
        );
        let region = initial_region(1, 1, 1);

        assert!(bootstrap_store(&engines, 1, 1).is_ok());
        assert!(bootstrap_store(&engines, 1, 1).is_err());

        assert!(prepare_bootstrap_cluster(&engines, &region).is_ok());
        assert!(kv_engine
            .c()
            .get_value(keys::PREPARE_BOOTSTRAP_KEY)
            .unwrap()
            .is_some());
        assert!(kv_engine
            .c()
            .get_value_cf(CF_RAFT, &keys::region_state_key(1))
            .unwrap()
            .is_some());
        assert!(kv_engine
            .c()
            .get_value_cf(CF_RAFT, &keys::apply_state_key(1))
            .unwrap()
            .is_some());
        assert!(raft_engine
            .c()
            .get_value(&keys::raft_state_key(1))
            .unwrap()
            .is_some());

        assert!(clear_prepare_bootstrap_key(&engines).is_ok());
        assert!(clear_prepare_bootstrap_cluster(&engines, 1).is_ok());
        assert!(is_range_empty(
            kv_engine.c(),
            CF_RAFT,
            &keys::region_meta_prefix(1),
            &keys::region_meta_prefix(2)
        )
        .unwrap());
        assert!(is_range_empty(
            raft_engine.c(),
            CF_DEFAULT,
            &keys::region_raft_prefix(1),
            &keys::region_raft_prefix(2)
        )
        .unwrap());
    }
}<|MERGE_RESOLUTION|>--- conflicted
+++ resolved
@@ -120,14 +120,8 @@
     use tempfile::Builder;
 
     use super::*;
-<<<<<<< HEAD
-    use engine::rocks;
     use engine_traits::KvEngines;
     use engine_rocks::{Compat};
-=======
-    use engine::Engines;
-    use engine_rocks::{CloneCompat, Compat};
->>>>>>> b3fe5340
     use engine_traits::{Peekable, CF_DEFAULT};
 
     #[test]

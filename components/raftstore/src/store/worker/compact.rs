// Copyright 2016 TiKV Project Authors. Licensed under Apache-2.0.

use std::collections::VecDeque;
use std::error;
use std::fmt::{self, Display, Formatter};
use std::sync::Arc;
use std::time::Instant;

use engine::rocks;
use engine::rocks::util::compact_range;
use engine::DB;
use engine_rocks::Compat;
use engine_traits::KvEngine;
use engine_traits::CF_WRITE;
use tikv_util::worker::Runnable;

use super::metrics::COMPACT_RANGE_CF;
use crate::coprocessor::properties::get_range_entries_and_versions;

type Key = Vec<u8>;

pub enum Task {
    Compact {
        cf_name: String,
        start_key: Option<Key>, // None means smallest key
        end_key: Option<Key>,   // None means largest key
    },

    CheckAndCompact {
        cf_names: Vec<String>,         // Column families need to compact
        ranges: Vec<Key>,              // Ranges need to check
        tombstones_num_threshold: u64, // The minimum RocksDB tombstones a range that need compacting has
        tombstones_percent_threshold: u64,
    },
}

impl Display for Task {
    fn fmt(&self, f: &mut Formatter<'_>) -> fmt::Result {
        match *self {
            Task::Compact {
                ref cf_name,
                ref start_key,
                ref end_key,
            } => f
                .debug_struct("Compact")
                .field("cf_name", cf_name)
                .field(
                    "start_key",
                    &start_key.as_ref().map(|k| hex::encode_upper(k)),
                )
                .field("end_key", &end_key.as_ref().map(|k| hex::encode_upper(k)))
                .finish(),
            Task::CheckAndCompact {
                ref cf_names,
                ref ranges,
                tombstones_num_threshold,
                tombstones_percent_threshold,
            } => f
                .debug_struct("CheckAndCompact")
                .field("cf_names", cf_names)
                .field(
                    "ranges",
                    &(
                        ranges.first().as_ref().map(|k| hex::encode_upper(k)),
                        ranges.last().as_ref().map(|k| hex::encode_upper(k)),
                    ),
                )
                .field("tombstones_num_threshold", &tombstones_num_threshold)
                .field(
                    "tombstones_percent_threshold",
                    &tombstones_percent_threshold,
                )
                .finish(),
        }
    }
}

quick_error! {
    #[derive(Debug)]
    pub enum Error {
        Other(err: Box<dyn error::Error + Sync + Send>) {
            from()
            cause(err.as_ref())
            description(err.description())
            display("compact failed {:?}", err)
        }
    }
}

pub struct Runner {
    engine: Arc<DB>,
}

impl Runner {
    pub fn new(engine: Arc<DB>) -> Runner {
        Runner { engine }
    }

    /// Sends a compact range command to RocksDB to compact the range of the cf.
    pub fn compact_range_cf(
        &mut self,
        cf_name: &str,
        start_key: Option<&[u8]>,
        end_key: Option<&[u8]>,
    ) -> Result<(), Error> {
        let handle = box_try!(rocks::util::get_cf_handle(&self.engine, &cf_name));
        let timer = Instant::now();
        let compact_range_timer = COMPACT_RANGE_CF
            .with_label_values(&[cf_name])
            .start_coarse_timer();
        compact_range(
            &self.engine,
            handle,
            start_key,
            end_key,
            false,
            1, /* threads */
        );
        compact_range_timer.observe_duration();
        info!(
            "compact range finished";
            "range_start" => start_key.map(::log_wrappers::Key),
            "range_end" => end_key.map(::log_wrappers::Key),
            "cf" => cf_name,
            "time_takes" => ?timer.elapsed(),
        );
        Ok(())
    }
}

impl Runnable<Task> for Runner {
    fn run(&mut self, task: Task) {
        match task {
            Task::Compact {
                cf_name,
                start_key,
                end_key,
            } => {
                let cf = &cf_name;
                if let Err(e) = self.compact_range_cf(
                    cf,
                    start_key.as_ref().map(Vec::as_slice),
                    end_key.as_ref().map(Vec::as_slice),
                ) {
                    error!("execute compact range failed"; "cf" => cf, "err" => %e);
                }
            }
            Task::CheckAndCompact {
                cf_names,
                ranges,
                tombstones_num_threshold,
                tombstones_percent_threshold,
            } => match collect_ranges_need_compact(
                self.engine.c(),
                ranges,
                tombstones_num_threshold,
                tombstones_percent_threshold,
            ) {
                Ok(mut ranges) => {
                    for (start, end) in ranges.drain(..) {
                        for cf in &cf_names {
                            if let Err(e) = self.compact_range_cf(cf, Some(&start), Some(&end)) {
                                error!(
                                    "compact range failed";
                                    "range_start" => log_wrappers::Key(&start),
                                    "range_end" => log_wrappers::Key(&end),
                                    "cf" => cf,
                                    "err" => %e,
                                );
                            }
                        }
                    }
                }
                Err(e) => warn!("check ranges need reclaim failed"; "err" => %e),
            },
        }
    }
}

fn need_compact(
    num_entires: u64,
    num_versions: u64,
    tombstones_num_threshold: u64,
    tombstones_percent_threshold: u64,
) -> bool {
    if num_entires <= num_versions {
        return false;
    }

    // When the number of tombstones exceed threshold and ratio, this range need compacting.
    let estimate_num_del = num_entires - num_versions;
    estimate_num_del >= tombstones_num_threshold
        && estimate_num_del * 100 >= tombstones_percent_threshold * num_entires
}

fn collect_ranges_need_compact(
    engine: &impl KvEngine,
    ranges: Vec<Key>,
    tombstones_num_threshold: u64,
    tombstones_percent_threshold: u64,
) -> Result<VecDeque<(Key, Key)>, Error> {
    // Check the SST properties for each range, and TiKV will compact a range if the range
    // contains too many RocksDB tombstones. TiKV will merge multiple neighboring ranges
    // that need compacting into a single range.
    let mut ranges_need_compact = VecDeque::new();
    let cf = box_try!(engine.cf_handle(CF_WRITE));
    let mut compact_start = None;
    let mut compact_end = None;
    for range in ranges.windows(2) {
        // Get total entries and total versions in this range and checks if it needs to be compacted.
        if let Some((num_ent, num_ver)) =
            get_range_entries_and_versions(engine, cf, &range[0], &range[1])
        {
            if need_compact(
                num_ent,
                num_ver,
                tombstones_num_threshold,
                tombstones_percent_threshold,
            ) {
                if compact_start.is_none() {
                    // The previous range doesn't need compacting.
                    compact_start = Some(range[0].clone());
                }
                compact_end = Some(range[1].clone());
                // Move to next range.
                continue;
            }
        }

        // Current range doesn't need compacting, save previous range that need compacting.
        if compact_start.is_some() {
            assert!(compact_end.is_some());
        }
        if let (Some(cs), Some(ce)) = (compact_start, compact_end) {
            ranges_need_compact.push_back((cs, ce));
        }
        compact_start = None;
        compact_end = None;
    }

    // Save the last range that needs to be compacted.
    if compact_start.is_some() {
        assert!(compact_end.is_some());
    }
    if let (Some(cs), Some(ce)) = (compact_start, compact_end) {
        ranges_need_compact.push_back((cs, ce));
    }

    Ok(ranges_need_compact)
}

#[cfg(test)]
mod tests {
    use std::thread::sleep;
    use std::time::Duration;

    use engine::rocks::util::{get_cf_handle, new_engine, new_engine_opt, CFOptions};
    use engine::rocks::Writable;
    use engine::rocks::{ColumnFamilyOptions, DBOptions};
    use engine::DB;
    use engine_rocks::Compat;
<<<<<<< HEAD
    use engine_traits::{KvEngine, Mutable};
    use engine_traits::CFHandleExt;
=======
    use engine_traits::{Mutable, WriteBatchExt};
>>>>>>> a1aaa1db
    use engine_traits::{CF_DEFAULT, CF_LOCK, CF_RAFT, CF_WRITE};
    use tempfile::Builder;

    use crate::coprocessor::properties::get_range_entries_and_versions;
    use crate::coprocessor::properties::MvccPropertiesCollectorFactory;
    use keys::data_key;
    use txn_types::{Key, TimeStamp, Write, WriteType};

    use super::*;

    const ROCKSDB_TOTAL_SST_FILES_SIZE: &str = "rocksdb.total-sst-files-size";

    #[test]
    fn test_compact_range() {
        let path = Builder::new()
            .prefix("compact-range-test")
            .tempdir()
            .unwrap();
        let db = new_engine(path.path().to_str().unwrap(), None, &[CF_DEFAULT], None).unwrap();
        let db = Arc::new(db);

        let mut runner = Runner::new(Arc::clone(&db));

        let handle = get_cf_handle(&db, CF_DEFAULT).unwrap();

        // Generate the first SST file.
        let wb = db.c().write_batch();
        for i in 0..1000 {
            let k = format!("key_{}", i);
            wb.put_cf(CF_DEFAULT, k.as_bytes(), b"whatever content")
                .unwrap();
        }
        db.c().write(&wb).unwrap();
        db.flush_cf(handle, true).unwrap();

        // Generate another SST file has the same content with first SST file.
        let wb = db.c().write_batch();
        for i in 0..1000 {
            let k = format!("key_{}", i);
            wb.put_cf(CF_DEFAULT, k.as_bytes(), b"whatever content")
                .unwrap();
        }
        db.c().write(&wb).unwrap();
        db.flush_cf(handle, true).unwrap();

        // Get the total SST files size.
        let old_sst_files_size = db
            .get_property_int_cf(handle, ROCKSDB_TOTAL_SST_FILES_SIZE)
            .unwrap();

        // Schedule compact range task.
        runner.run(Task::Compact {
            cf_name: String::from(CF_DEFAULT),
            start_key: None,
            end_key: None,
        });
        sleep(Duration::from_secs(5));

        // Get the total SST files size after compact range.
        let new_sst_files_size = db
            .get_property_int_cf(handle, ROCKSDB_TOTAL_SST_FILES_SIZE)
            .unwrap();
        assert!(old_sst_files_size > new_sst_files_size);
    }

    fn mvcc_put(db: &DB, k: &[u8], v: &[u8], start_ts: TimeStamp, commit_ts: TimeStamp) {
        let cf = get_cf_handle(db, CF_WRITE).unwrap();
        let k = Key::from_encoded(data_key(k)).append_ts(commit_ts);
        let w = Write::new(WriteType::Put, start_ts, Some(v.to_vec()));
        db.put_cf(cf, k.as_encoded(), &w.as_ref().to_bytes())
            .unwrap();
    }

    fn delete(db: &DB, k: &[u8], commit_ts: TimeStamp) {
        let cf = get_cf_handle(db, CF_WRITE).unwrap();
        let k = Key::from_encoded(data_key(k)).append_ts(commit_ts);
        db.delete_cf(cf, k.as_encoded()).unwrap();
    }

    fn open_db(path: &str) -> Arc<DB> {
        let db_opts = DBOptions::new();
        let mut cf_opts = ColumnFamilyOptions::new();
        cf_opts.set_level_zero_file_num_compaction_trigger(8);
        let f = Box::new(MvccPropertiesCollectorFactory::default());
        cf_opts.add_table_properties_collector_factory("tikv.test-collector", f);
        let cfs_opts = vec![
            CFOptions::new(CF_DEFAULT, ColumnFamilyOptions::new()),
            CFOptions::new(CF_RAFT, ColumnFamilyOptions::new()),
            CFOptions::new(CF_LOCK, ColumnFamilyOptions::new()),
            CFOptions::new(CF_WRITE, cf_opts),
        ];
        Arc::new(new_engine_opt(path, db_opts, cfs_opts).unwrap())
    }

    #[test]
    fn test_check_space_redundancy() {
        let p = Builder::new().prefix("test").tempdir().unwrap();
        let engine = open_db(p.path().to_str().unwrap());
        let cf = get_cf_handle(&engine, CF_WRITE).unwrap();
        let cf2 = engine.c().cf_handle(CF_WRITE).unwrap();

        // mvcc_put 0..5
        for i in 0..5 {
            let (k, v) = (format!("k{}", i), format!("value{}", i));
            mvcc_put(&engine, k.as_bytes(), v.as_bytes(), 1.into(), 2.into());
        }
        engine.flush_cf(cf, true).unwrap();

        // gc 0..5
        for i in 0..5 {
            let k = format!("k{}", i);
            delete(&engine, k.as_bytes(), 2.into());
        }
        engine.flush_cf(cf, true).unwrap();

        let (s, e) = (data_key(b"k0"), data_key(b"k5"));
        let (entries, version) = get_range_entries_and_versions(engine.c(), cf2, &s, &e).unwrap();
        assert_eq!(entries, 10);
        assert_eq!(version, 5);

        // mvcc_put 5..10
        for i in 5..10 {
            let (k, v) = (format!("k{}", i), format!("value{}", i));
            mvcc_put(&engine, k.as_bytes(), v.as_bytes(), 1.into(), 2.into());
        }
        engine.flush_cf(cf, true).unwrap();

        let (s, e) = (data_key(b"k5"), data_key(b"k9"));
        let (entries, version) = get_range_entries_and_versions(engine.c(), cf2, &s, &e).unwrap();
        assert_eq!(entries, 5);
        assert_eq!(version, 5);

        let ranges_need_to_compact = collect_ranges_need_compact(
            engine.c(),
            vec![data_key(b"k0"), data_key(b"k5"), data_key(b"k9")],
            1,
            50,
        )
        .unwrap();
        let (s, e) = (data_key(b"k0"), data_key(b"k5"));
        let mut expected_ranges = VecDeque::new();
        expected_ranges.push_back((s, e));
        assert_eq!(ranges_need_to_compact, expected_ranges);

        // gc 5..10
        for i in 5..10 {
            let k = format!("k{}", i);
            delete(&engine, k.as_bytes(), 2.into());
        }
        engine.flush_cf(cf, true).unwrap();

        let (s, e) = (data_key(b"k5"), data_key(b"k9"));
        let (entries, version) = get_range_entries_and_versions(engine.c(), cf2, &s, &e).unwrap();
        assert_eq!(entries, 10);
        assert_eq!(version, 5);

        let ranges_need_to_compact = collect_ranges_need_compact(
            engine.c(),
            vec![data_key(b"k0"), data_key(b"k5"), data_key(b"k9")],
            1,
            50,
        )
        .unwrap();
        let (s, e) = (data_key(b"k0"), data_key(b"k9"));
        let mut expected_ranges = VecDeque::new();
        expected_ranges.push_back((s, e));
        assert_eq!(ranges_need_to_compact, expected_ranges);
    }
}<|MERGE_RESOLUTION|>--- conflicted
+++ resolved
@@ -259,12 +259,7 @@
     use engine::rocks::{ColumnFamilyOptions, DBOptions};
     use engine::DB;
     use engine_rocks::Compat;
-<<<<<<< HEAD
-    use engine_traits::{KvEngine, Mutable};
-    use engine_traits::CFHandleExt;
-=======
-    use engine_traits::{Mutable, WriteBatchExt};
->>>>>>> a1aaa1db
+    use engine_traits::{Mutable, WriteBatchExt, CFHandleExt};
     use engine_traits::{CF_DEFAULT, CF_LOCK, CF_RAFT, CF_WRITE};
     use tempfile::Builder;
 

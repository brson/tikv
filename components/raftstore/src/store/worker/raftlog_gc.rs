--- conflicted
+++ resolved
@@ -5,12 +5,6 @@
 use std::sync::mpsc::Sender;
 
 use engine::util::MAX_DELETE_BATCH_SIZE;
-<<<<<<< HEAD
-use engine::Iterable;
-use engine::DB;
-use engine_rocks::Compat;
-=======
->>>>>>> 6d689e4c
 use engine_traits::{KvEngine, Mutable, WriteBatch};
 use tikv_util::worker::Runnable;
 
@@ -76,23 +70,19 @@
             info!("no need to gc"; "region_id" => region_id);
             return Ok(0);
         }
-<<<<<<< HEAD
-        let raft_wb = raft_engine.c().write_batch();
-=======
         let raft_wb = raft_engine.write_batch();
->>>>>>> 6d689e4c
         for idx in first_idx..end_idx {
             let key = keys::raft_log_key(region_id, idx);
             box_try!(raft_wb.delete(&key));
             if raft_wb.data_size() >= MAX_DELETE_BATCH_SIZE {
                 // Avoid large write batch to reduce latency.
-                raft_engine.c().write(&raft_wb).unwrap();
+                raft_engine.write(&raft_wb).unwrap();
                 raft_wb.clear();
             }
         }
         // TODO: disable WAL here.
         if !raft_wb.is_empty() {
-            raft_engine.c().write(&raft_wb).unwrap();
+            raft_engine.write(&raft_wb).unwrap();
         }
         Ok(end_idx - first_idx)
     }
@@ -156,16 +146,12 @@
 
         // generate raft logs
         let region_id = 1;
-<<<<<<< HEAD
-        let raft_wb = raft_db.c().write_batch();
-=======
         let raft_wb = raft_db.write_batch();
->>>>>>> 6d689e4c
         for i in 0..100 {
             let k = keys::raft_log_key(region_id, i);
             raft_wb.put(&k, b"entry").unwrap();
         }
-        raft_db.c().write(&raft_wb).unwrap();
+        raft_db.write(&raft_wb).unwrap();
 
         let tbls = vec![
             (

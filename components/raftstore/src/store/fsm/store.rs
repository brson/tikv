--- conflicted
+++ resolved
@@ -4,8 +4,8 @@
 use crossbeam::channel::{TryRecvError, TrySendError};
 use engine_rocks::{RocksCompactionJobInfo, RocksEngine, RocksWriteBatch};
 use engine_traits::{
-    CompactionJobInfo, Iterable, KvEngine, Mutable, Peekable, WriteBatch, WriteBatchExt,
-    WriteOptions, MiscExt, CompactExt, KvEngines,
+    CompactExt, CompactionJobInfo, Iterable, KvEngine, KvEngines, MiscExt, Mutable, Peekable,
+    WriteBatch, WriteBatchExt, WriteOptions,
 };
 use engine_traits::{CF_DEFAULT, CF_LOCK, CF_RAFT, CF_WRITE};
 use futures::Future;
@@ -544,11 +544,7 @@
                 });
             let data_size = self.poll_ctx.raft_wb.data_size();
             if data_size > RAFT_WB_SHRINK_SIZE {
-                self.poll_ctx.raft_wb = self
-                    .poll_ctx
-                    .engines
-                    .raft
-                    .write_batch_with_cap(4 * 1024);
+                self.poll_ctx.raft_wb = self.poll_ctx.engines.raft.write_batch_with_cap(4 * 1024);
             } else {
                 self.poll_ctx.raft_wb.clear();
             }
@@ -769,39 +765,17 @@
         let mut applying_regions = vec![];
         let mut merging_count = 0;
         let mut meta = self.store_meta.lock().unwrap();
-        kv_engine
-            .scan_cf(CF_RAFT, start_key, end_key, false, |key, value| {
-                let (region_id, suffix) = box_try!(keys::decode_region_meta_key(key));
-                if suffix != keys::REGION_STATE_SUFFIX {
-                    return Ok(true);
-                }
-
-                total_count += 1;
-
-                let mut local_state = RegionLocalState::default();
-                local_state.merge_from_bytes(value)?;
-
-<<<<<<< HEAD
-                let region = local_state.get_region();
-                if local_state.get_state() == PeerState::Tombstone {
-                    tombstone_count += 1;
-                    debug!("region is tombstone"; "region" => ?region, "store_id" => store_id);
-                    self.clear_stale_meta(&mut kv_wb, &mut raft_wb, &local_state);
-                    return Ok(true);
-                }
-                if local_state.get_state() == PeerState::Applying {
-                    // in case of restart happen when we just write region state to Applying,
-                    // but not write raft_local_state to raft rocksdb in time.
-                    box_try!(peer_storage::recover_from_applying_state(
-                        &self.engines,
-                        &raft_wb,
-                        region_id
-                    ));
-                    applying_count += 1;
-                    applying_regions.push(region.clone());
-                    return Ok(true);
-                }
-=======
+        kv_engine.scan_cf(CF_RAFT, start_key, end_key, false, |key, value| {
+            let (region_id, suffix) = box_try!(keys::decode_region_meta_key(key));
+            if suffix != keys::REGION_STATE_SUFFIX {
+                return Ok(true);
+            }
+
+            total_count += 1;
+
+            let mut local_state = RegionLocalState::default();
+            local_state.merge_from_bytes(value)?;
+
             let region = local_state.get_region();
             if local_state.get_state() == PeerState::Tombstone {
                 tombstone_count += 1;
@@ -821,32 +795,31 @@
                 applying_regions.push(region.clone());
                 return Ok(true);
             }
->>>>>>> 53609223
-
-                let (tx, mut peer) = box_try!(PeerFsm::create(
-                    store_id,
-                    &self.cfg.value(),
-                    self.region_scheduler.clone(),
-                    self.engines.clone(),
-                    region,
-                ));
-                if local_state.get_state() == PeerState::Merging {
-                    info!("region is merging"; "region" => ?region, "store_id" => store_id);
-                    merging_count += 1;
-                    peer.set_pending_merge_state(local_state.get_merge_state().to_owned());
-                }
-                meta.region_ranges.insert(enc_end_key(region), region_id);
-                meta.regions.insert(region_id, region.clone());
-                // No need to check duplicated here, because we use region id as the key
-                // in DB.
-                region_peers.push((tx, peer));
-                self.coprocessor_host.on_region_changed(
-                    region,
-                    RegionChangeEvent::Create,
-                    StateRole::Follower,
-                );
-                Ok(true)
-            })?;
+
+            let (tx, mut peer) = box_try!(PeerFsm::create(
+                store_id,
+                &self.cfg.value(),
+                self.region_scheduler.clone(),
+                self.engines.clone(),
+                region,
+            ));
+            if local_state.get_state() == PeerState::Merging {
+                info!("region is merging"; "region" => ?region, "store_id" => store_id);
+                merging_count += 1;
+                peer.set_pending_merge_state(local_state.get_merge_state().to_owned());
+            }
+            meta.region_ranges.insert(enc_end_key(region), region_id);
+            meta.regions.insert(region_id, region.clone());
+            // No need to check duplicated here, because we use region id as the key
+            // in DB.
+            region_peers.push((tx, peer));
+            self.coprocessor_host.on_region_changed(
+                region,
+                RegionChangeEvent::Create,
+                StateRole::Follower,
+            );
+            Ok(true)
+        })?;
 
         if !kv_wb.is_empty() {
             self.engines.kv.write(&kv_wb).unwrap();
@@ -1565,7 +1538,13 @@
             return;
         }
 
-        if self.ctx.engines.kv.auto_compactions_is_disabled().expect("cf") {
+        if self
+            .ctx
+            .engines
+            .kv
+            .auto_compactions_is_disabled()
+            .expect("cf")
+        {
             debug!(
                 "skip compact check when disabled auto compactions";
                 "store_id" => self.fsm.store.id,

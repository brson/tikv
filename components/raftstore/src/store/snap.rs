--- conflicted
+++ resolved
@@ -1523,12 +1523,7 @@
     use std::sync::atomic::{AtomicU64, AtomicUsize, Ordering};
     use std::sync::{Arc, RwLock};
 
-<<<<<<< HEAD
-    use engine::rocks::{DBOptions, Env, DB};
-=======
-    use engine::Engines;
     use engine_rocks::raw::{DBOptions, Env, DB};
->>>>>>> 17276c98
     use engine_rocks::raw_util::CFOptions;
     use engine_rocks::{Compat, RocksEngine, RocksSnapshot};
     use engine_traits::KvEngines;

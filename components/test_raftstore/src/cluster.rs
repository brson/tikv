// Copyright 2016 TiKV Project Authors. Licensed under Apache-2.0.

use std::error::Error as StdError;
use std::sync::{mpsc, Arc, RwLock};
use std::time::*;
use std::{result, thread};

use futures::Future;
use kvproto::errorpb::Error as PbError;
use kvproto::metapb::{self, Peer, RegionEpoch};
use kvproto::pdpb;
use kvproto::raft_cmdpb::*;
use kvproto::raft_serverpb::{self, RaftApplyState, RaftMessage, RaftTruncatedState};
use raft::eraftpb::ConfChangeType;
use tempfile::{Builder, TempDir};

use engine::rocks;
<<<<<<< HEAD
use engine::rocks::DB;
use engine::Engines;
use engine_rocks::{Compat, RocksEngine, CloneCompat};
use engine_traits::{Peekable, CF_DEFAULT, CompactExt};
=======
use engine::{Engines, Peekable, DB};
use engine_rocks::{Compat, RocksEngine, RocksSnapshot};
use engine_traits::{Iterable, Mutable, WriteBatchExt, CF_DEFAULT, CF_RAFT};
>>>>>>> 53609223
use pd_client::PdClient;
use raftstore::store::fsm::{create_raft_batch_system, PeerFsm, RaftBatchSystem, RaftRouter};
use raftstore::store::transport::CasualRouter;
use raftstore::store::*;
use raftstore::{Error, Result};
use tikv::config::TiKvConfig;
use tikv::server::Result as ServerResult;
use tikv::storage::config::DEFAULT_ROCKSDB_SUB_DIR;
use tikv_util::collections::{HashMap, HashSet};
use tikv_util::HandyRwLock;

use super::*;

// We simulate 3 or 5 nodes, each has a store.
// Sometimes, we use fixed id to test, which means the id
// isn't allocated by pd, and node id, store id are same.
// E,g, for node 1, the node id and store id are both 1.

pub trait Simulator {
    // Pass 0 to let pd allocate a node id if db is empty.
    // If node id > 0, the node must be created in db already,
    // and the node id must be the same as given argument.
    // Return the node id.
    // TODO: we will rename node name here because now we use store only.
    fn run_node(
        &mut self,
        node_id: u64,
        cfg: TiKvConfig,
        engines: Engines,
        router: RaftRouter<RocksEngine>,
        system: RaftBatchSystem,
    ) -> ServerResult<u64>;
    fn stop_node(&mut self, node_id: u64);
    fn get_node_ids(&self) -> HashSet<u64>;
    fn async_command_on_node(
        &self,
        node_id: u64,
        request: RaftCmdRequest,
        cb: Callback<RocksEngine>,
    ) -> Result<()>;
    fn send_raft_msg(&mut self, msg: RaftMessage) -> Result<()>;
    fn get_snap_dir(&self, node_id: u64) -> String;
    fn get_router(&self, node_id: u64) -> Option<RaftRouter<RocksEngine>>;
    fn add_send_filter(&mut self, node_id: u64, filter: Box<dyn Filter>);
    fn clear_send_filters(&mut self, node_id: u64);
    fn add_recv_filter(&mut self, node_id: u64, filter: Box<dyn Filter>);
    fn clear_recv_filters(&mut self, node_id: u64);

    fn call_command(&self, request: RaftCmdRequest, timeout: Duration) -> Result<RaftCmdResponse> {
        let node_id = request.get_header().get_peer().get_store_id();
        self.call_command_on_node(node_id, request, timeout)
    }
    fn call_command_on_node(
        &self,
        node_id: u64,
        request: RaftCmdRequest,
        timeout: Duration,
    ) -> Result<RaftCmdResponse> {
        let (cb, rx) = make_cb(&request);

        match self.async_command_on_node(node_id, request, cb) {
            Ok(()) => {}
            Err(e) => {
                let mut resp = RaftCmdResponse::default();
                resp.mut_header().set_error(e.into());
                return Ok(resp);
            }
        }
        rx.recv_timeout(timeout)
            .map_err(|_| Error::Timeout(format!("request timeout for {:?}", timeout)))
    }
}

pub struct Cluster<T: Simulator> {
    pub cfg: TiKvConfig,
    leaders: HashMap<u64, metapb::Peer>,
    count: usize,

    pub paths: Vec<TempDir>,
    pub dbs: Vec<Engines>,
    pub engines: HashMap<u64, Engines>,

    pub sim: Arc<RwLock<T>>,
    pub pd_client: Arc<TestPdClient>,
}

impl<T: Simulator> Cluster<T> {
    // Create the default Store cluster.
    pub fn new(
        id: u64,
        count: usize,
        sim: Arc<RwLock<T>>,
        pd_client: Arc<TestPdClient>,
    ) -> Cluster<T> {
        // TODO: In the future, maybe it's better to test both case where `use_delete_range` is true and false
        Cluster {
            cfg: new_tikv_config(id),
            leaders: HashMap::default(),
            paths: vec![],
            dbs: vec![],
            count,
            engines: HashMap::default(),
            sim,
            pd_client,
        }
    }

    pub fn id(&self) -> u64 {
        self.cfg.server.cluster_id
    }

    pub fn pre_start_check(&mut self) -> result::Result<(), Box<dyn StdError>> {
        for path in &self.paths {
            self.cfg.storage.data_dir = path.path().to_str().unwrap().to_owned();
            self.cfg.validate()?
        }
        Ok(())
    }

    pub fn create_engines(&mut self) {
        for _ in 0..self.count {
            let dir = Builder::new().prefix("test_cluster").tempdir().unwrap();
            let kv_path = dir.path().join(DEFAULT_ROCKSDB_SUB_DIR);
            let cache = self.cfg.storage.block_cache.build_shared_cache();
            let kv_db_opt = self.cfg.rocksdb.build_opt();
            let kv_cfs_opt = self.cfg.rocksdb.build_cf_opts(&cache);
            let engine = Arc::new(
                rocks::util::new_engine_opt(kv_path.to_str().unwrap(), kv_db_opt, kv_cfs_opt)
                    .unwrap(),
            );
            let raft_path = dir.path().join("raft");
            let raft_engine = Arc::new(
                rocks::util::new_engine(raft_path.to_str().unwrap(), None, &[CF_DEFAULT], None)
                    .unwrap(),
            );
            let engines = Engines::new(engine, raft_engine, cache.is_some());
            self.dbs.push(engines);
            self.paths.push(dir);
        }
    }

    pub fn start(&mut self) -> ServerResult<()> {
        // Try recover from last shutdown.
        let node_ids: Vec<u64> = self.engines.iter().map(|(&id, _)| id).collect();
        for node_id in node_ids {
            self.run_node(node_id)?;
        }

        // Try start new nodes.
        let mut sim = self.sim.wl();
        for _ in 0..self.count - self.engines.len() {
            let (router, system) = create_raft_batch_system(&self.cfg.raft_store);
            let (engines, path) = create_test_engine(None, router.clone(), &self.cfg);
            self.dbs.push(engines.clone());
            self.paths.push(path.unwrap());
            let node_id = sim.run_node(0, self.cfg.clone(), engines.clone(), router, system)?;
            self.engines.insert(node_id, engines);
        }
        Ok(())
    }

    pub fn compact_data(&self) {
        for engine in self.engines.values() {
            engine.kv.c().compact_range("default", None, None, false, 1).unwrap();
        }
    }

    // Bootstrap the store with fixed ID (like 1, 2, .. 5) and
    // initialize first region in all stores, then start the cluster.
    pub fn run(&mut self) {
        self.create_engines();
        self.bootstrap_region().unwrap();
        self.start().unwrap();
    }

    // Bootstrap the store with fixed ID (like 1, 2, .. 5) and
    // initialize first region in store 1, then start the cluster.
    pub fn run_conf_change(&mut self) -> u64 {
        self.create_engines();
        let region_id = self.bootstrap_conf_change();
        self.start().unwrap();
        region_id
    }

    pub fn get_node_ids(&self) -> HashSet<u64> {
        self.sim.rl().get_node_ids()
    }

    pub fn run_node(&mut self, node_id: u64) -> ServerResult<()> {
        debug!("starting node {}", node_id);
        let engines = self.engines[&node_id].clone();
        let (router, system) = create_raft_batch_system(&self.cfg.raft_store);
        debug!("calling run node"; "node_id" => node_id);
        // FIXME: rocksdb event listeners may not work, because we change the router.
        self.sim
            .wl()
            .run_node(node_id, self.cfg.clone(), engines, router, system)?;
        debug!("node {} started", node_id);
        Ok(())
    }

    pub fn stop_node(&mut self, node_id: u64) {
        debug!("stopping node {}", node_id);
        match self.sim.write() {
            Ok(mut sim) => sim.stop_node(node_id),
            Err(_) => {
                if !thread::panicking() {
                    panic!("failed to acquire write lock.")
                }
            }
        }
        debug!("node {} stopped", node_id);
    }

    pub fn get_engine(&self, node_id: u64) -> Arc<DB> {
        Arc::clone(&self.engines[&node_id].kv)
    }

    pub fn get_raft_engine(&self, node_id: u64) -> Arc<DB> {
        Arc::clone(&self.engines[&node_id].raft)
    }

    pub fn get_all_engines(&self, node_id: u64) -> Engines {
        self.engines[&node_id].clone()
    }

    pub fn send_raft_msg(&mut self, msg: RaftMessage) -> Result<()> {
        self.sim.wl().send_raft_msg(msg)
    }

    pub fn call_command_on_node(
        &self,
        node_id: u64,
        request: RaftCmdRequest,
        timeout: Duration,
    ) -> Result<RaftCmdResponse> {
        match self
            .sim
            .rl()
            .call_command_on_node(node_id, request.clone(), timeout)
        {
            Err(e) => {
                warn!("failed to call command {:?}: {:?}", request, e);
                Err(e)
            }
            a => a,
        }
    }

    pub fn call_command(
        &self,
        request: RaftCmdRequest,
        timeout: Duration,
    ) -> Result<RaftCmdResponse> {
        match self.sim.rl().call_command(request.clone(), timeout) {
            Err(e) => {
                warn!("failed to call command {:?}: {:?}", request, e);
                Err(e)
            }
            a => a,
        }
    }

    pub fn call_command_on_leader(
        &mut self,
        mut request: RaftCmdRequest,
        timeout: Duration,
    ) -> Result<RaftCmdResponse> {
        let timer = Instant::now();
        let region_id = request.get_header().get_region_id();
        loop {
            let leader = match self.leader_of_region(region_id) {
                None => return Err(box_err!("can't get leader of region {}", region_id)),
                Some(l) => l,
            };
            request.mut_header().set_peer(leader);
            let resp = match self.call_command(request.clone(), timeout) {
                e @ Err(_) => return e,
                Ok(resp) => resp,
            };
            if self.refresh_leader_if_needed(&resp, region_id) && timer.elapsed() < timeout {
                warn!(
                    "{:?} is no longer leader, let's retry",
                    request.get_header().get_peer()
                );
                continue;
            }
            return Ok(resp);
        }
    }

    fn valid_leader_id(&self, region_id: u64, leader_id: u64) -> bool {
        let store_ids = match self.store_ids_of_region(region_id) {
            None => return false,
            Some(ids) => ids,
        };
        let node_ids = self.sim.rl().get_node_ids();
        store_ids.contains(&leader_id) && node_ids.contains(&leader_id)
    }

    fn store_ids_of_region(&self, region_id: u64) -> Option<Vec<u64>> {
        self.pd_client
            .get_region_by_id(region_id)
            .wait()
            .unwrap()
            .map(|region| region.get_peers().iter().map(Peer::get_store_id).collect())
    }

    pub fn query_leader(
        &self,
        store_id: u64,
        region_id: u64,
        timeout: Duration,
    ) -> Option<metapb::Peer> {
        // To get region leader, we don't care real peer id, so use 0 instead.
        let peer = new_peer(store_id, 0);
        let find_leader = new_status_request(region_id, peer, new_region_leader_cmd());
        let mut resp = match self.call_command(find_leader, timeout) {
            Ok(resp) => resp,
            Err(err) => {
                error!(
                    "fail to get leader of region {} on store {}, error: {:?}",
                    region_id, store_id, err
                );
                return None;
            }
        };
        let mut region_leader = resp.take_status_response().take_region_leader();
        // NOTE: node id can't be 0.
        if self.valid_leader_id(region_id, region_leader.get_leader().get_store_id()) {
            Some(region_leader.take_leader())
        } else {
            None
        }
    }

    pub fn leader_of_region(&mut self, region_id: u64) -> Option<metapb::Peer> {
        let store_ids = match self.store_ids_of_region(region_id) {
            None => return None,
            Some(ids) => ids,
        };
        if let Some(l) = self.leaders.get(&region_id) {
            // leader may be stopped in some tests.
            if self.valid_leader_id(region_id, l.get_store_id()) {
                return Some(l.clone());
            }
        }
        self.reset_leader_of_region(region_id);
        let mut leader = None;
        let mut leaders = HashMap::default();

        let node_ids = self.sim.rl().get_node_ids();
        // For some tests, we stop the node but pd still has this information,
        // and we must skip this.
        let alive_store_ids: Vec<_> = store_ids
            .iter()
            .filter(|id| node_ids.contains(id))
            .cloned()
            .collect();
        for _ in 0..500 {
            for store_id in &alive_store_ids {
                let l = match self.query_leader(*store_id, region_id, Duration::from_secs(1)) {
                    None => continue,
                    Some(l) => l,
                };
                leaders
                    .entry(l.get_id())
                    .or_insert((l, vec![]))
                    .1
                    .push(*store_id);
            }
            if let Some((_, (l, c))) = leaders.drain().max_by_key(|(_, (_, c))| c.len()) {
                // It may be a step down leader.
                if c.contains(&l.get_store_id()) {
                    leader = Some(l);
                    if c.len() > store_ids.len() / 2 {
                        break;
                    }
                }
            }
            sleep_ms(10);
        }

        if let Some(l) = leader {
            self.leaders.insert(region_id, l);
        }

        self.leaders.get(&region_id).cloned()
    }

    pub fn check_regions_number(&self, len: u32) {
        assert_eq!(self.pd_client.get_regions_number() as u32, len)
    }

    // For test when a node is already bootstraped the cluster with the first region
    // But another node may request bootstrap at same time and get is_bootstrap false
    // Add Region but not set bootstrap to true
    pub fn add_first_region(&self) -> Result<()> {
        let mut region = metapb::Region::default();
        let region_id = self.pd_client.alloc_id().unwrap();
        let peer_id = self.pd_client.alloc_id().unwrap();
        region.set_id(region_id);
        region.set_start_key(keys::EMPTY_KEY.to_vec());
        region.set_end_key(keys::EMPTY_KEY.to_vec());
        region.mut_region_epoch().set_version(INIT_EPOCH_VER);
        region.mut_region_epoch().set_conf_ver(INIT_EPOCH_CONF_VER);
        let peer = new_peer(peer_id, peer_id);
        region.mut_peers().push(peer);
        self.pd_client.add_region(&region);
        Ok(())
    }

    // Multiple nodes with fixed node id, like node 1, 2, .. 5,
    // First region 1 is in all stores with peer 1, 2, .. 5.
    // Peer 1 is in node 1, store 1, etc.
    fn bootstrap_region(&mut self) -> Result<()> {
        for (id, engines) in self.dbs.iter().enumerate() {
            let id = id as u64 + 1;
            self.engines.insert(id, engines.clone());
        }

        let mut region = metapb::Region::default();
        region.set_id(1);
        region.set_start_key(keys::EMPTY_KEY.to_vec());
        region.set_end_key(keys::EMPTY_KEY.to_vec());
        region.mut_region_epoch().set_version(INIT_EPOCH_VER);
        region.mut_region_epoch().set_conf_ver(INIT_EPOCH_CONF_VER);

        for (&id, engines) in &self.engines {
            let peer = new_peer(id, id);
            region.mut_peers().push(peer.clone());
            bootstrap_store(&engines.c(), self.id(), id).unwrap();
        }

        for engines in self.engines.values() {
            prepare_bootstrap_cluster(&engines.c(), &region)?;
        }

        self.bootstrap_cluster(region);

        Ok(())
    }

    // Return first region id.
    fn bootstrap_conf_change(&mut self) -> u64 {
        for (id, engines) in self.dbs.iter().enumerate() {
            let id = id as u64 + 1;
            self.engines.insert(id, engines.clone());
        }

        for (&id, engines) in &self.engines {
            bootstrap_store(&engines.c(), self.id(), id).unwrap();
        }

        let node_id = 1;
        let region_id = 1;
        let peer_id = 1;

        let region = initial_region(node_id, region_id, peer_id);
        prepare_bootstrap_cluster(&self.engines[&node_id].c(), &region).unwrap();
        self.bootstrap_cluster(region);
        region_id
    }

    // This is only for fixed id test.
    fn bootstrap_cluster(&mut self, region: metapb::Region) {
        self.pd_client
            .bootstrap_cluster(new_store(1, "".to_owned()), region)
            .unwrap();

        for &id in self.engines.keys() {
            self.pd_client
                .put_store(new_store(id, "".to_owned()))
                .unwrap();
        }
    }

    pub fn reset_leader_of_region(&mut self, region_id: u64) {
        self.leaders.remove(&region_id);
    }

    pub fn assert_quorum<F: FnMut(&Arc<DB>) -> bool>(&self, mut condition: F) {
        if self.engines.is_empty() {
            return;
        }
        let half = self.engines.len() / 2;
        let mut qualified_cnt = 0;
        for (id, engines) in &self.engines {
            if !condition(&engines.kv) {
                debug!("store {} is not qualified yet.", id);
                continue;
            }
            debug!("store {} is qualified", id);
            qualified_cnt += 1;
            if half < qualified_cnt {
                return;
            }
        }

        panic!(
            "need at lease {} qualified stores, but only got {}",
            half + 1,
            qualified_cnt
        );
    }

    pub fn shutdown(&mut self) {
        debug!("about to shutdown cluster");
        let keys;
        match self.sim.read() {
            Ok(s) => keys = s.get_node_ids(),
            Err(_) => {
                if thread::panicking() {
                    // Leave the resource to avoid double panic.
                    return;
                } else {
                    panic!("failed to acquire read lock");
                }
            }
        }
        for id in keys {
            self.stop_node(id);
        }
        self.leaders.clear();
        debug!("all nodes are shut down.");
    }

    // If the resp is "not leader error", get the real leader.
    // Sometimes, we may still can't get leader even in "not leader error",
    // returns a INVALID_PEER for this.
    fn refresh_leader_if_needed(&mut self, resp: &RaftCmdResponse, region_id: u64) -> bool {
        if !is_error_response(resp) {
            return false;
        }

        let err = resp.get_header().get_error();
        if err.has_stale_command() {
            // command got truncated, leadership may have changed.
            self.reset_leader_of_region(region_id);
            return true;
        }
        // Not match epoch can be introduced by wrong leader.
        if err.has_epoch_not_match() {
            self.reset_leader_of_region(region_id);
        }
        if !err.has_not_leader() {
            return false;
        }

        let err = err.get_not_leader();
        if !err.has_leader() {
            self.reset_leader_of_region(region_id);
            return true;
        }
        self.leaders.insert(region_id, err.get_leader().clone());
        true
    }

    pub fn request(
        &mut self,
        key: &[u8],
        reqs: Vec<Request>,
        read_quorum: bool,
        timeout: Duration,
    ) -> RaftCmdResponse {
        let timer = Instant::now();
        let mut tried_times = 0;
        while tried_times < 10 || timer.elapsed() < timeout {
            tried_times += 1;
            let mut region = self.get_region(key);
            let region_id = region.get_id();
            let req = new_request(
                region_id,
                region.take_region_epoch(),
                reqs.clone(),
                read_quorum,
            );
            let result = self.call_command_on_leader(req, timeout);

            if let Err(Error::Timeout(_)) = result {
                warn!("call command timeout, let's retry");
                sleep_ms(100);
                continue;
            }

            let resp = result.unwrap();
            if resp.get_header().get_error().has_epoch_not_match() {
                warn!("seems split, let's retry");
                sleep_ms(100);
                continue;
            }
            if resp
                .get_header()
                .get_error()
                .get_message()
                .contains("merging mode")
            {
                warn!("seems waiting for merge, let's retry");
                sleep_ms(100);
                continue;
            }
            return resp;
        }
        panic!("request timeout");
    }

    // Get region when the `filter` returns true.
    pub fn get_region_with<F>(&self, key: &[u8], filter: F) -> metapb::Region
    where
        F: Fn(&metapb::Region) -> bool,
    {
        for _ in 0..100 {
            if let Ok(region) = self.pd_client.get_region(key) {
                if filter(&region) {
                    return region;
                }
            }
            // We may meet range gap after split, so here we will
            // retry to get the region again.
            sleep_ms(20);
        }

        panic!("find no region for {}", hex::encode_upper(key));
    }

    pub fn get_region(&self, key: &[u8]) -> metapb::Region {
        self.get_region_with(key, |_| true)
    }

    pub fn get_region_id(&self, key: &[u8]) -> u64 {
        self.get_region(key).get_id()
    }

    pub fn get_down_peers(&self) -> HashMap<u64, pdpb::PeerStats> {
        self.pd_client.get_down_peers()
    }

    pub fn get(&mut self, key: &[u8]) -> Option<Vec<u8>> {
        self.get_impl("default", key, false)
    }

    pub fn get_cf(&mut self, cf: &str, key: &[u8]) -> Option<Vec<u8>> {
        self.get_impl(cf, key, false)
    }

    pub fn must_get(&mut self, key: &[u8]) -> Option<Vec<u8>> {
        self.get_impl("default", key, true)
    }

    fn get_impl(&mut self, cf: &str, key: &[u8], read_quorum: bool) -> Option<Vec<u8>> {
        let mut resp = self.request(
            key,
            vec![new_get_cf_cmd(cf, key)],
            read_quorum,
            Duration::from_secs(5),
        );
        if resp.get_header().has_error() {
            panic!("response {:?} has error", resp);
        }
        assert_eq!(resp.get_responses().len(), 1);
        assert_eq!(resp.get_responses()[0].get_cmd_type(), CmdType::Get);
        if resp.get_responses()[0].has_get() {
            Some(resp.mut_responses()[0].mut_get().take_value())
        } else {
            None
        }
    }

    pub fn async_request(
        &mut self,
        mut req: RaftCmdRequest,
    ) -> Result<mpsc::Receiver<RaftCmdResponse>> {
        let region_id = req.get_header().get_region_id();
        let leader = self.leader_of_region(region_id).unwrap();
        req.mut_header().set_peer(leader.clone());
        let (cb, rx) = make_cb(&req);
        self.sim
            .rl()
            .async_command_on_node(leader.get_store_id(), req, cb)?;
        Ok(rx)
    }

    pub fn async_put(
        &mut self,
        key: &[u8],
        value: &[u8],
    ) -> Result<mpsc::Receiver<RaftCmdResponse>> {
        let mut region = self.get_region(key);
        let reqs = vec![new_put_cmd(key, value)];
        let put = new_request(region.get_id(), region.take_region_epoch(), reqs, false);
        self.async_request(put)
    }

    pub fn async_remove_peer(
        &mut self,
        region_id: u64,
        peer: metapb::Peer,
    ) -> Result<mpsc::Receiver<RaftCmdResponse>> {
        let region = self
            .pd_client
            .get_region_by_id(region_id)
            .wait()
            .unwrap()
            .unwrap();
        let remove_peer = new_change_peer_request(ConfChangeType::RemoveNode, peer);
        let req = new_admin_request(region_id, region.get_region_epoch(), remove_peer);
        self.async_request(req)
    }

    pub fn async_add_peer(
        &mut self,
        region_id: u64,
        peer: metapb::Peer,
    ) -> Result<mpsc::Receiver<RaftCmdResponse>> {
        let region = self
            .pd_client
            .get_region_by_id(region_id)
            .wait()
            .unwrap()
            .unwrap();
        let add_peer = new_change_peer_request(ConfChangeType::AddNode, peer);
        let req = new_admin_request(region_id, region.get_region_epoch(), add_peer);
        self.async_request(req)
    }

    pub fn must_put(&mut self, key: &[u8], value: &[u8]) {
        self.must_put_cf("default", key, value);
    }

    pub fn must_put_cf(&mut self, cf: &str, key: &[u8], value: &[u8]) {
        let resp = self.request(
            key,
            vec![new_put_cf_cmd(cf, key, value)],
            false,
            Duration::from_secs(5),
        );
        if resp.get_header().has_error() {
            panic!("response {:?} has error", resp);
        }
        assert_eq!(resp.get_responses().len(), 1);
        assert_eq!(resp.get_responses()[0].get_cmd_type(), CmdType::Put);
    }

    pub fn put(&mut self, key: &[u8], value: &[u8]) -> result::Result<(), PbError> {
        let resp = self.request(
            key,
            vec![new_put_cf_cmd("default", key, value)],
            false,
            Duration::from_secs(5),
        );
        if resp.get_header().has_error() {
            Err(resp.get_header().get_error().clone())
        } else {
            Ok(())
        }
    }

    pub fn must_delete(&mut self, key: &[u8]) {
        self.must_delete_cf("default", key)
    }

    pub fn must_delete_cf(&mut self, cf: &str, key: &[u8]) {
        let resp = self.request(
            key,
            vec![new_delete_cmd(cf, key)],
            false,
            Duration::from_secs(5),
        );
        if resp.get_header().has_error() {
            panic!("response {:?} has error", resp);
        }
        assert_eq!(resp.get_responses().len(), 1);
        assert_eq!(resp.get_responses()[0].get_cmd_type(), CmdType::Delete);
    }

    pub fn must_delete_range_cf(&mut self, cf: &str, start: &[u8], end: &[u8]) {
        let resp = self.request(
            start,
            vec![new_delete_range_cmd(cf, start, end)],
            false,
            Duration::from_secs(5),
        );
        if resp.get_header().has_error() {
            panic!("response {:?} has error", resp);
        }
        assert_eq!(resp.get_responses().len(), 1);
        assert_eq!(resp.get_responses()[0].get_cmd_type(), CmdType::DeleteRange);
    }

    pub fn must_notify_delete_range_cf(&mut self, cf: &str, start: &[u8], end: &[u8]) {
        let mut req = new_delete_range_cmd(cf, start, end);
        req.mut_delete_range().set_notify_only(true);
        let resp = self.request(start, vec![req], false, Duration::from_secs(5));
        if resp.get_header().has_error() {
            panic!("response {:?} has error", resp);
        }
        assert_eq!(resp.get_responses().len(), 1);
        assert_eq!(resp.get_responses()[0].get_cmd_type(), CmdType::DeleteRange);
    }

    pub fn must_flush_cf(&mut self, cf: &str, sync: bool) {
        for engines in &self.dbs {
            let handle = engines.kv.cf_handle(cf).unwrap();
            engines.kv.flush_cf(handle, sync).unwrap();
        }
    }

    pub fn get_region_epoch(&self, region_id: u64) -> RegionEpoch {
        self.pd_client
            .get_region_by_id(region_id)
            .wait()
            .unwrap()
            .unwrap()
            .take_region_epoch()
    }

    pub fn region_detail(&self, region_id: u64, store_id: u64) -> RegionDetailResponse {
        let status_cmd = new_region_detail_cmd();
        let peer = new_peer(store_id, 0);
        let req = new_status_request(region_id, peer, status_cmd);
        let resp = self.call_command(req, Duration::from_secs(5));
        assert!(resp.is_ok(), "{:?}", resp);

        let mut resp = resp.unwrap();
        assert!(resp.has_status_response());
        let mut status_resp = resp.take_status_response();
        assert_eq!(status_resp.get_cmd_type(), StatusCmdType::RegionDetail);
        assert!(status_resp.has_region_detail());
        status_resp.take_region_detail()
    }

    pub fn truncated_state(&self, region_id: u64, store_id: u64) -> RaftTruncatedState {
        self.apply_state(region_id, store_id).take_truncated_state()
    }

    pub fn apply_state(&self, region_id: u64, store_id: u64) -> RaftApplyState {
        let key = keys::apply_state_key(region_id);
        self.get_engine(store_id)
<<<<<<< HEAD
            .c()
            .get_msg_cf::<RaftApplyState>(engine_traits::CF_RAFT, &keys::apply_state_key(region_id))
=======
            .get_msg_cf::<RaftApplyState>(engine_traits::CF_RAFT, &key)
>>>>>>> 53609223
            .unwrap()
            .unwrap()
    }

    pub fn raft_local_state(&self, region_id: u64, store_id: u64) -> raft_serverpb::RaftLocalState {
        let key = keys::raft_state_key(region_id);
        self.get_raft_engine(store_id)
            .get_msg::<raft_serverpb::RaftLocalState>(&key)
            .unwrap()
            .unwrap()
    }

    pub fn wait_last_index(
        &mut self,
        region_id: u64,
        store_id: u64,
        expected: u64,
        timeout: Duration,
    ) {
        let timer = Instant::now();
        loop {
            let raft_state = self.raft_local_state(region_id, store_id);
            let cur_index = raft_state.get_last_index();
            if cur_index >= expected {
                return;
            }
            if timer.elapsed() >= timeout {
                panic!(
                    "[region {}] last index still not reach {}: {:?}",
                    region_id, expected, raft_state
                );
            }
            thread::sleep(Duration::from_millis(10));
        }
    }

    pub fn restore_kv_meta(&self, region_id: u64, store_id: u64, snap: &RocksSnapshot) {
        let (meta_start, meta_end) = (
            keys::region_meta_prefix(region_id),
            keys::region_meta_prefix(region_id + 1),
        );
        let mut kv_wb = self.engines[&store_id].kv.c().write_batch();
        RocksEngine::from_ref(&self.engines[&store_id].kv)
            .scan_cf(CF_RAFT, &meta_start, &meta_end, false, |k, _| {
                kv_wb.delete(k).unwrap();
                Ok(true)
            })
            .unwrap();
        snap.scan_cf(CF_RAFT, &meta_start, &meta_end, false, |k, v| {
            kv_wb.put(k, v).unwrap();
            Ok(true)
        })
        .unwrap();

        let (raft_start, raft_end) = (
            keys::region_raft_prefix(region_id),
            keys::region_raft_prefix(region_id + 1),
        );
        RocksEngine::from_ref(&self.engines[&store_id].kv)
            .scan_cf(CF_RAFT, &raft_start, &raft_end, false, |k, _| {
                kv_wb.delete(k).unwrap();
                Ok(true)
            })
            .unwrap();
        snap.scan_cf(CF_RAFT, &raft_start, &raft_end, false, |k, v| {
            kv_wb.put(k, v).unwrap();
            Ok(true)
        })
        .unwrap();
        self.engines[&store_id].kv.write(kv_wb.as_inner()).unwrap();
    }

    pub fn restore_raft(&self, region_id: u64, store_id: u64, snap: &RocksSnapshot) {
        let (raft_start, raft_end) = (
            keys::region_raft_prefix(region_id),
            keys::region_raft_prefix(region_id + 1),
        );
        let mut raft_wb = self.engines[&store_id].raft.c().write_batch();
        RocksEngine::from_ref(&self.engines[&store_id].raft)
            .scan(&raft_start, &raft_end, false, |k, _| {
                raft_wb.delete(k).unwrap();
                Ok(true)
            })
            .unwrap();
        snap.scan(&raft_start, &raft_end, false, |k, v| {
            raft_wb.put(k, v).unwrap();
            Ok(true)
        })
        .unwrap();
        self.engines[&store_id]
            .raft
            .write(raft_wb.as_inner())
            .unwrap();
    }

    pub fn add_send_filter<F: FilterFactory>(&self, factory: F) {
        let mut sim = self.sim.wl();
        for node_id in sim.get_node_ids() {
            for filter in factory.generate(node_id) {
                sim.add_send_filter(node_id, filter);
            }
        }
    }

    pub fn transfer_leader(&mut self, region_id: u64, leader: metapb::Peer) {
        let epoch = self.get_region_epoch(region_id);
        let transfer_leader = new_admin_request(region_id, &epoch, new_transfer_leader_cmd(leader));
        let resp = self
            .call_command_on_leader(transfer_leader, Duration::from_secs(5))
            .unwrap();
        assert_eq!(
            resp.get_admin_response().get_cmd_type(),
            AdminCmdType::TransferLeader,
            "{:?}",
            resp
        );
    }

    pub fn must_transfer_leader(&mut self, region_id: u64, leader: metapb::Peer) {
        let timer = Instant::now();
        loop {
            self.reset_leader_of_region(region_id);
            if self.leader_of_region(region_id) == Some(leader.clone()) {
                return;
            }
            if timer.elapsed() > Duration::from_secs(5) {
                panic!("failed to transfer leader to [{}] {:?}", region_id, leader);
            }
            self.transfer_leader(region_id, leader.clone());
        }
    }

    pub fn get_snap_dir(&self, node_id: u64) -> String {
        self.sim.rl().get_snap_dir(node_id)
    }

    pub fn clear_send_filters(&mut self) {
        let mut sim = self.sim.wl();
        for node_id in sim.get_node_ids() {
            sim.clear_send_filters(node_id);
        }
    }

    // It's similar to `ask_split`, the difference is the msg, it sends, is `Msg::SplitRegion`,
    // and `region` will not be embedded to that msg.
    // Caller must ensure that the `split_key` is in the `region`.
    pub fn split_region(
        &mut self,
        region: &metapb::Region,
        split_key: &[u8],
        cb: Callback<RocksEngine>,
    ) {
        let leader = self.leader_of_region(region.get_id()).unwrap();
        let router = self.sim.rl().get_router(leader.get_store_id()).unwrap();
        let split_key = split_key.to_vec();
        CasualRouter::send(
            &router,
            region.get_id(),
            CasualMessage::SplitRegion {
                region_epoch: region.get_region_epoch().clone(),
                split_keys: vec![split_key],
                callback: cb,
            },
        )
        .unwrap();
    }

    pub fn must_split(&mut self, region: &metapb::Region, split_key: &[u8]) {
        let mut try_cnt = 0;
        let split_count = self.pd_client.get_split_count();
        loop {
            // In case ask split message is ignored, we should retry.
            if try_cnt % 50 == 0 {
                self.reset_leader_of_region(region.get_id());
                let key = split_key.to_vec();
                let check = Box::new(move |write_resp: WriteResponse| {
                    let mut resp = write_resp.response;
                    if resp.get_header().has_error() {
                        let error = resp.get_header().get_error();
                        if error.has_epoch_not_match()
                            || error.has_not_leader()
                            || error.has_stale_command()
                        {
                            warn!("fail to split: {:?}, ignore.", error);
                            return;
                        }
                        panic!("failed to split: {:?}", resp);
                    }
                    let admin_resp = resp.mut_admin_response();
                    let split_resp = admin_resp.mut_splits();
                    let regions = split_resp.get_regions();
                    assert_eq!(regions.len(), 2);
                    assert_eq!(regions[0].get_end_key(), key.as_slice());
                    assert_eq!(regions[0].get_end_key(), regions[1].get_start_key());
                });
                self.split_region(region, split_key, Callback::Write(check));
            }

            if self.pd_client.check_split(region, split_key)
                && self.pd_client.get_split_count() > split_count
            {
                return;
            }

            if try_cnt > 250 {
                panic!(
                    "region {:?} has not been split by {}",
                    region,
                    hex::encode_upper(split_key)
                );
            }
            try_cnt += 1;
            sleep_ms(20);
        }
    }

    pub fn wait_region_split(&mut self, region: &metapb::Region) {
        let mut try_cnt = 0;
        let split_count = self.pd_client.get_split_count();
        loop {
            if self.pd_client.get_split_count() > split_count {
                match self.pd_client.get_region(region.get_start_key()) {
                    Err(_) => {}
                    Ok(left) => {
                        if left.get_end_key() != region.get_end_key() {
                            return;
                        }
                    }
                };
            }

            if try_cnt > 250 {
                panic!("region {:?} has not been split after 5000ms", region);
            }
            try_cnt += 1;
            sleep_ms(20);
        }
    }

    pub fn try_merge(&mut self, source: u64, target: u64) -> RaftCmdResponse {
        let region = self
            .pd_client
            .get_region_by_id(target)
            .wait()
            .unwrap()
            .unwrap();
        let prepare_merge = new_prepare_merge(region);
        let source = self
            .pd_client
            .get_region_by_id(source)
            .wait()
            .unwrap()
            .unwrap();
        let req = new_admin_request(source.get_id(), source.get_region_epoch(), prepare_merge);
        self.call_command_on_leader(req, Duration::from_secs(3))
            .unwrap()
    }

    /// Make sure region exists on that store.
    pub fn must_region_exist(&mut self, region_id: u64, store_id: u64) {
        let mut try_cnt = 0;
        loop {
            let find_leader =
                new_status_request(region_id, new_peer(store_id, 0), new_region_leader_cmd());
            let resp = self
                .call_command(find_leader, Duration::from_secs(5))
                .unwrap();

            if !is_error_response(&resp) {
                return;
            }

            if try_cnt > 250 {
                panic!(
                    "region {} doesn't exist on store {} after {} tries",
                    region_id, store_id, try_cnt
                );
            }
            try_cnt += 1;
            sleep_ms(20);
        }
    }

    /// Make sure region not exists on that store.
    pub fn must_region_not_exist(&mut self, region_id: u64, store_id: u64) {
        let mut try_cnt = 0;
        loop {
            let status_cmd = new_region_detail_cmd();
            let peer = new_peer(store_id, 0);
            let req = new_status_request(region_id, peer, status_cmd);
            let resp = self.call_command(req, Duration::from_secs(5)).unwrap();
            if resp.get_header().has_error() && resp.get_header().get_error().has_region_not_found()
            {
                return;
            }

            if try_cnt > 250 {
                panic!(
                    "region {} still exists on store {} after {} tries: {:?}",
                    region_id, store_id, try_cnt, resp
                );
            }
            try_cnt += 1;
            sleep_ms(20);
        }
    }

    pub fn must_remove_region(&mut self, store_id: u64, region_id: u64) {
        let timer = Instant::now();
        loop {
            let peer = new_peer(store_id, 0);
            let find_leader = new_status_request(region_id, peer, new_region_leader_cmd());
            let resp = self
                .call_command(find_leader, Duration::from_secs(5))
                .unwrap();

            if is_error_response(&resp) {
                assert!(
                    resp.get_header().get_error().has_region_not_found(),
                    "unexpected error resp: {:?}",
                    resp
                );
                break;
            }
            if timer.elapsed() > Duration::from_secs(60) {
                panic!("region {} is not removed after 60s.", region_id);
            }
            thread::sleep(Duration::from_millis(100));
        }
    }

    // it's so common that we provide an API for it
    pub fn partition(&self, s1: Vec<u64>, s2: Vec<u64>) {
        self.add_send_filter(PartitionFilterFactory::new(s1, s2));
    }

    // Request a snapshot on the given region.
    pub fn must_request_snapshot(&self, store_id: u64, region_id: u64) -> u64 {
        // Request snapshot.
        let (request_tx, request_rx) = mpsc::channel();
        let router = self.sim.rl().get_router(store_id).unwrap();
        CasualRouter::send(
            &router,
            region_id,
            CasualMessage::Test(Box::new(move |peer: &mut PeerFsm<RocksEngine>| {
                let idx = peer.peer.raft_group.store().committed_index();
                peer.peer.raft_group.request_snapshot(idx).unwrap();
                debug!("{} request snapshot at {}", idx, peer.peer.tag);
                request_tx.send(idx).unwrap();
            })),
        )
        .unwrap();
        request_rx.recv_timeout(Duration::from_secs(5)).unwrap()
    }
}

impl<T: Simulator> Drop for Cluster<T> {
    fn drop(&mut self) {
        test_util::clear_failpoints();
        self.shutdown();
    }
}<|MERGE_RESOLUTION|>--- conflicted
+++ resolved
@@ -15,16 +15,9 @@
 use tempfile::{Builder, TempDir};
 
 use engine::rocks;
-<<<<<<< HEAD
-use engine::rocks::DB;
-use engine::Engines;
-use engine_rocks::{Compat, RocksEngine, CloneCompat};
-use engine_traits::{Peekable, CF_DEFAULT, CompactExt};
-=======
-use engine::{Engines, Peekable, DB};
-use engine_rocks::{Compat, RocksEngine, RocksSnapshot};
-use engine_traits::{Iterable, Mutable, WriteBatchExt, CF_DEFAULT, CF_RAFT};
->>>>>>> 53609223
+use engine::{Engines, DB};
+use engine_rocks::{CloneCompat, Compat, RocksEngine, RocksSnapshot};
+use engine_traits::{CompactExt, Iterable, Mutable, Peekable, WriteBatchExt, CF_DEFAULT, CF_RAFT};
 use pd_client::PdClient;
 use raftstore::store::fsm::{create_raft_batch_system, PeerFsm, RaftBatchSystem, RaftRouter};
 use raftstore::store::transport::CasualRouter;
@@ -188,7 +181,11 @@
 
     pub fn compact_data(&self) {
         for engine in self.engines.values() {
-            engine.kv.c().compact_range("default", None, None, false, 1).unwrap();
+            engine
+                .kv
+                .c()
+                .compact_range("default", None, None, false, 1)
+                .unwrap();
         }
     }
 
@@ -863,12 +860,8 @@
     pub fn apply_state(&self, region_id: u64, store_id: u64) -> RaftApplyState {
         let key = keys::apply_state_key(region_id);
         self.get_engine(store_id)
-<<<<<<< HEAD
             .c()
-            .get_msg_cf::<RaftApplyState>(engine_traits::CF_RAFT, &keys::apply_state_key(region_id))
-=======
             .get_msg_cf::<RaftApplyState>(engine_traits::CF_RAFT, &key)
->>>>>>> 53609223
             .unwrap()
             .unwrap()
     }
@@ -876,6 +869,7 @@
     pub fn raft_local_state(&self, region_id: u64, store_id: u64) -> raft_serverpb::RaftLocalState {
         let key = keys::raft_state_key(region_id);
         self.get_raft_engine(store_id)
+            .c()
             .get_msg::<raft_serverpb::RaftLocalState>(&key)
             .unwrap()
             .unwrap()

--- conflicted
+++ resolved
@@ -14,10 +14,7 @@
 use raft::eraftpb::ConfChangeType;
 use tempfile::TempDir;
 
-<<<<<<< HEAD
-=======
 use encryption::DataKeyManager;
->>>>>>> 3c667df0
 use engine::{Engines, DB};
 use engine_rocks::{CloneCompat, Compat, RocksEngine, RocksSnapshot};
 use engine_traits::{CompactExt, Iterable, Mutable, Peekable, WriteBatchExt, CF_RAFT};
@@ -146,33 +143,6 @@
         Ok(())
     }
 
-<<<<<<< HEAD
-    fn create_engine(&mut self) {
-        let dir = Builder::new().prefix("test_cluster").tempdir().unwrap();
-        let kv_path = dir.path().join(DEFAULT_ROCKSDB_SUB_DIR);
-        let cache = self.cfg.storage.block_cache.build_shared_cache();
-        let kv_db_opt = self.cfg.rocksdb.build_opt();
-        let kv_cfs_opt = self.cfg.rocksdb.build_cf_opts(&cache);
-        let engine = Arc::new(
-            engine_rocks::raw_util::new_engine_opt(
-                kv_path.to_str().unwrap(),
-                kv_db_opt,
-                kv_cfs_opt,
-            )
-            .unwrap(),
-        );
-        let raft_path = dir.path().join("raft");
-        let raft_engine = Arc::new(
-            engine_rocks::raw_util::new_engine(
-                raft_path.to_str().unwrap(),
-                None,
-                &[CF_DEFAULT],
-                None,
-            )
-            .unwrap(),
-        );
-        let engines = Engines::new(engine, raft_engine, cache.is_some());
-=======
     /// Engines in a just created cluster are not bootstraped, which means they are not associated
     /// with a `node_id`. Call `Cluster::start` can bootstrap all nodes in the cluster.
     ///
@@ -187,7 +157,6 @@
 
     fn create_engine(&mut self, router: Option<RaftRouter<RocksSnapshot>>) {
         let (engines, key_manager, dir) = create_test_engine(router, &self.cfg);
->>>>>>> 3c667df0
         self.dbs.push(engines);
         self.key_managers.push(key_manager);
         self.paths.push(dir);

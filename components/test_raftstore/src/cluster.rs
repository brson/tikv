--- conflicted
+++ resolved
@@ -1226,11 +1226,7 @@
         CasualRouter::send(
             &router,
             region_id,
-<<<<<<< HEAD
-            CasualMessage::Test(Box::new(move |peer: &mut PeerFsm<RocksSnapshot>| {
-=======
-            CasualMessage::AccessPeer(Box::new(move |peer: &mut PeerFsm<RocksEngine>| {
->>>>>>> 00b9cc2c
+            CasualMessage::AccessPeer(Box::new(move |peer: &mut PeerFsm<RocksSnapshot>| {
                 let idx = peer.peer.raft_group.store().committed_index();
                 peer.peer.raft_group.request_snapshot(idx).unwrap();
                 debug!("{} request snapshot at {}", idx, peer.peer.tag);

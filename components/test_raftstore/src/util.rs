// Copyright 2018 TiKV Project Authors. Licensed under Apache-2.0.

use std::path::Path;
use std::sync::{mpsc, Arc, Mutex};
use std::time::Duration;
use std::{thread, u64};

use rand::RngCore;
use tempfile::{Builder, TempDir};

use kvproto::encryptionpb::EncryptionMethod;
use kvproto::metapb::{self, RegionEpoch};
use kvproto::pdpb::{
    ChangePeer, CheckPolicy, Merge, RegionHeartbeatResponse, SplitRegion, TransferLeader,
};
use kvproto::raft_cmdpb::{AdminCmdType, CmdType, StatusCmdType};
use kvproto::raft_cmdpb::{AdminRequest, RaftCmdRequest, RaftCmdResponse, Request, StatusRequest};
use kvproto::raft_serverpb::{PeerState, RaftLocalState, RegionLocalState};
use raft::eraftpb::ConfChangeType;

use encryption::{DataKeyManager, FileConfig, MasterKeyConfig};
use engine::rocks::DB;
use engine::*;
use engine_rocks::config::BlobRunMode;
use engine_rocks::encryption::get_env;
use engine_rocks::{CompactionListener, RocksCompactionJobInfo};
use engine_rocks::{Compat, RocksSnapshot};
use engine_traits::{Iterable, Peekable};
use raftstore::store::fsm::RaftRouter;
use raftstore::store::*;
use raftstore::Result;
use tikv::config::*;
use tikv::storage::config::DEFAULT_ROCKSDB_SUB_DIR;
use tikv_util::config::*;
use tikv_util::{escape, HandyRwLock};

use super::*;

use engine_traits::{ALL_CFS, CF_DEFAULT, CF_RAFT};
pub use raftstore::store::util::{find_peer, new_learner_peer, new_peer};

pub fn must_get(engine: &Arc<DB>, cf: &str, key: &[u8], value: Option<&[u8]>) {
    for _ in 1..300 {
        let res = engine.c().get_value_cf(cf, &keys::data_key(key)).unwrap();
        if let (Some(value), Some(res)) = (value, res.as_ref()) {
            assert_eq!(value, &res[..]);
            return;
        }
        if value.is_none() && res.is_none() {
            return;
        }
        thread::sleep(Duration::from_millis(20));
    }
    debug!("last try to get {}", hex::encode_upper(key));
    let res = engine.c().get_value_cf(cf, &keys::data_key(key)).unwrap();
    if value.is_none() && res.is_none()
        || value.is_some() && res.is_some() && value.unwrap() == &*res.unwrap()
    {
        return;
    }
    panic!(
        "can't get value {:?} for key {}",
        value.map(escape),
        hex::encode_upper(key)
    )
}

pub fn must_get_equal(engine: &Arc<DB>, key: &[u8], value: &[u8]) {
    must_get(engine, "default", key, Some(value));
}

pub fn must_get_none(engine: &Arc<DB>, key: &[u8]) {
    must_get(engine, "default", key, None);
}

pub fn must_get_cf_equal(engine: &Arc<DB>, cf: &str, key: &[u8], value: &[u8]) {
    must_get(engine, cf, key, Some(value));
}

pub fn must_get_cf_none(engine: &Arc<DB>, cf: &str, key: &[u8]) {
    must_get(engine, cf, key, None);
}

pub fn must_region_cleared(engine: &Engines, region: &metapb::Region) {
    let id = region.get_id();
    let state_key = keys::region_state_key(id);
    let state: RegionLocalState = engine
        .kv
        .c()
        .get_msg_cf(CF_RAFT, &state_key)
        .unwrap()
        .unwrap();
    assert_eq!(state.get_state(), PeerState::Tombstone, "{:?}", state);
    let start_key = keys::data_key(region.get_start_key());
    let end_key = keys::data_key(region.get_end_key());
    for cf in ALL_CFS {
        engine
            .kv
            .c()
            .scan_cf(cf, &start_key, &end_key, false, |k, v| {
                panic!(
                    "[region {}] unexpected ({:?}, {:?}) in cf {:?}",
                    id, k, v, cf
                );
            })
            .unwrap();
    }
    let log_min_key = keys::raft_log_key(id, 0);
    let log_max_key = keys::raft_log_key(id, u64::MAX);
    engine
        .raft
        .c()
        .scan(&log_min_key, &log_max_key, false, |k, v| {
            panic!("[region {}] unexpected log ({:?}, {:?})", id, k, v);
        })
        .unwrap();
    let state_key = keys::raft_state_key(id);
    let state: Option<RaftLocalState> = engine.raft.c().get_msg(&state_key).unwrap();
    assert!(
        state.is_none(),
        "[region {}] raft state key should be removed: {:?}",
        id,
        state
    );
}

pub fn new_tikv_config(cluster_id: u64) -> TiKvConfig {
    let manifest_dir = Path::new(env!("CARGO_MANIFEST_DIR"));
    let common_test_cfg = manifest_dir.join("src/common-test.toml");
    let mut cfg = TiKvConfig::from_file(common_test_cfg);
    cfg.server.cluster_id = cluster_id;
    cfg
}

// Create a base request.
pub fn new_base_request(region_id: u64, epoch: RegionEpoch, read_quorum: bool) -> RaftCmdRequest {
    let mut req = RaftCmdRequest::default();
    req.mut_header().set_region_id(region_id);
    req.mut_header().set_region_epoch(epoch);
    req.mut_header().set_read_quorum(read_quorum);
    req
}

pub fn new_request(
    region_id: u64,
    epoch: RegionEpoch,
    requests: Vec<Request>,
    read_quorum: bool,
) -> RaftCmdRequest {
    let mut req = new_base_request(region_id, epoch, read_quorum);
    req.set_requests(requests.into());
    req
}

pub fn new_put_cmd(key: &[u8], value: &[u8]) -> Request {
    let mut cmd = Request::default();
    cmd.set_cmd_type(CmdType::Put);
    cmd.mut_put().set_key(key.to_vec());
    cmd.mut_put().set_value(value.to_vec());
    cmd
}

pub fn new_put_cf_cmd(cf: &str, key: &[u8], value: &[u8]) -> Request {
    let mut cmd = Request::default();
    cmd.set_cmd_type(CmdType::Put);
    cmd.mut_put().set_key(key.to_vec());
    cmd.mut_put().set_value(value.to_vec());
    cmd.mut_put().set_cf(cf.to_string());
    cmd
}

pub fn new_get_cmd(key: &[u8]) -> Request {
    let mut cmd = Request::default();
    cmd.set_cmd_type(CmdType::Get);
    cmd.mut_get().set_key(key.to_vec());
    cmd
}

pub fn new_read_index_cmd() -> Request {
    let mut cmd = Request::default();
    cmd.set_cmd_type(CmdType::ReadIndex);
    cmd
}

pub fn new_get_cf_cmd(cf: &str, key: &[u8]) -> Request {
    let mut cmd = Request::default();
    cmd.set_cmd_type(CmdType::Get);
    cmd.mut_get().set_key(key.to_vec());
    cmd.mut_get().set_cf(cf.to_string());
    cmd
}

pub fn new_delete_cmd(cf: &str, key: &[u8]) -> Request {
    let mut cmd = Request::default();
    cmd.set_cmd_type(CmdType::Delete);
    cmd.mut_delete().set_key(key.to_vec());
    cmd.mut_delete().set_cf(cf.to_string());
    cmd
}

pub fn new_delete_range_cmd(cf: &str, start: &[u8], end: &[u8]) -> Request {
    let mut cmd = Request::default();
    cmd.set_cmd_type(CmdType::DeleteRange);
    cmd.mut_delete_range().set_start_key(start.to_vec());
    cmd.mut_delete_range().set_end_key(end.to_vec());
    cmd.mut_delete_range().set_cf(cf.to_string());
    cmd
}

pub fn new_status_request(
    region_id: u64,
    peer: metapb::Peer,
    request: StatusRequest,
) -> RaftCmdRequest {
    let mut req = new_base_request(region_id, RegionEpoch::default(), false);
    req.mut_header().set_peer(peer);
    req.set_status_request(request);
    req
}

pub fn new_region_detail_cmd() -> StatusRequest {
    let mut cmd = StatusRequest::default();
    cmd.set_cmd_type(StatusCmdType::RegionDetail);
    cmd
}

pub fn new_region_leader_cmd() -> StatusRequest {
    let mut cmd = StatusRequest::default();
    cmd.set_cmd_type(StatusCmdType::RegionLeader);
    cmd
}

pub fn new_admin_request(
    region_id: u64,
    epoch: &RegionEpoch,
    request: AdminRequest,
) -> RaftCmdRequest {
    let mut req = new_base_request(region_id, epoch.clone(), false);
    req.set_admin_request(request);
    req
}

pub fn new_change_peer_request(change_type: ConfChangeType, peer: metapb::Peer) -> AdminRequest {
    let mut req = AdminRequest::default();
    req.set_cmd_type(AdminCmdType::ChangePeer);
    req.mut_change_peer().set_change_type(change_type);
    req.mut_change_peer().set_peer(peer);
    req
}

pub fn new_compact_log_request(index: u64, term: u64) -> AdminRequest {
    let mut req = AdminRequest::default();
    req.set_cmd_type(AdminCmdType::CompactLog);
    req.mut_compact_log().set_compact_index(index);
    req.mut_compact_log().set_compact_term(term);
    req
}

pub fn new_transfer_leader_cmd(peer: metapb::Peer) -> AdminRequest {
    let mut cmd = AdminRequest::default();
    cmd.set_cmd_type(AdminCmdType::TransferLeader);
    cmd.mut_transfer_leader().set_peer(peer);
    cmd
}

#[allow(dead_code)]
pub fn new_prepare_merge(target_region: metapb::Region) -> AdminRequest {
    let mut cmd = AdminRequest::default();
    cmd.set_cmd_type(AdminCmdType::PrepareMerge);
    cmd.mut_prepare_merge().set_target(target_region);
    cmd
}

pub fn new_store(store_id: u64, addr: String) -> metapb::Store {
    let mut store = metapb::Store::default();
    store.set_id(store_id);
    store.set_address(addr);

    store
}

pub fn sleep_ms(ms: u64) {
    thread::sleep(Duration::from_millis(ms));
}

pub fn is_error_response(resp: &RaftCmdResponse) -> bool {
    resp.get_header().has_error()
}

pub fn new_pd_change_peer(
    change_type: ConfChangeType,
    peer: metapb::Peer,
) -> RegionHeartbeatResponse {
    let mut change_peer = ChangePeer::default();
    change_peer.set_change_type(change_type);
    change_peer.set_peer(peer);

    let mut resp = RegionHeartbeatResponse::default();
    resp.set_change_peer(change_peer);
    resp
}

pub fn new_split_region(policy: CheckPolicy, keys: Vec<Vec<u8>>) -> RegionHeartbeatResponse {
    let mut split_region = SplitRegion::default();
    split_region.set_policy(policy);
    split_region.set_keys(keys.into());
    let mut resp = RegionHeartbeatResponse::default();
    resp.set_split_region(split_region);
    resp
}

pub fn new_pd_transfer_leader(peer: metapb::Peer) -> RegionHeartbeatResponse {
    let mut transfer_leader = TransferLeader::default();
    transfer_leader.set_peer(peer);

    let mut resp = RegionHeartbeatResponse::default();
    resp.set_transfer_leader(transfer_leader);
    resp
}

pub fn new_pd_merge_region(target_region: metapb::Region) -> RegionHeartbeatResponse {
    let mut merge = Merge::default();
    merge.set_target(target_region);

    let mut resp = RegionHeartbeatResponse::default();
    resp.set_merge(merge);
    resp
}

pub fn make_cb(cmd: &RaftCmdRequest) -> (Callback<RocksSnapshot>, mpsc::Receiver<RaftCmdResponse>) {
    let mut is_read;
    let mut is_write;
    is_read = cmd.has_status_request();
    is_write = cmd.has_admin_request();
    for req in cmd.get_requests() {
        match req.get_cmd_type() {
            CmdType::Get | CmdType::Snap | CmdType::ReadIndex => is_read = true,
            CmdType::Put | CmdType::Delete | CmdType::DeleteRange | CmdType::IngestSst => {
                is_write = true
            }
            CmdType::Invalid | CmdType::Prewrite => panic!("Invalid RaftCmdRequest: {:?}", cmd),
        }
    }
    assert!(is_read ^ is_write, "Invalid RaftCmdRequest: {:?}", cmd);

    let (tx, rx) = mpsc::channel();
    let cb = if is_read {
        Callback::Read(Box::new(move |resp: ReadResponse<RocksSnapshot>| {
            // we don't care error actually.
            let _ = tx.send(resp.response);
        }))
    } else {
        Callback::Write(Box::new(move |resp: WriteResponse| {
            // we don't care error actually.
            let _ = tx.send(resp.response);
        }))
    };
    (cb, rx)
}

// Issue a read request on the specified peer.
pub fn read_on_peer<T: Simulator>(
    cluster: &mut Cluster<T>,
    peer: metapb::Peer,
    region: metapb::Region,
    key: &[u8],
    read_quorum: bool,
    timeout: Duration,
) -> Result<RaftCmdResponse> {
    let mut request = new_request(
        region.get_id(),
        region.get_region_epoch().clone(),
        vec![new_get_cmd(key)],
        read_quorum,
    );
    request.mut_header().set_peer(peer);
    cluster.call_command(request, timeout)
}

pub fn async_read_on_peer<T: Simulator>(
    cluster: &mut Cluster<T>,
    peer: metapb::Peer,
    region: metapb::Region,
    key: &[u8],
    read_quorum: bool,
    replica_read: bool,
) -> mpsc::Receiver<RaftCmdResponse> {
    let node_id = peer.get_id();
    let mut request = new_request(
        region.get_id(),
        region.get_region_epoch().clone(),
        vec![new_get_cmd(key)],
        read_quorum,
    );
    request.mut_header().set_peer(peer);
    request.mut_header().set_replica_read(replica_read);
    let (tx, rx) = mpsc::sync_channel(1);
    let cb = Callback::Read(Box::new(move |resp| drop(tx.send(resp.response))));
    cluster
        .sim
        .wl()
        .async_command_on_node(node_id, request, cb)
        .unwrap();
    rx
}

pub fn read_index_on_peer<T: Simulator>(
    cluster: &mut Cluster<T>,
    peer: metapb::Peer,
    region: metapb::Region,
    read_quorum: bool,
    timeout: Duration,
) -> Result<RaftCmdResponse> {
    let mut request = new_request(
        region.get_id(),
        region.get_region_epoch().clone(),
        vec![new_read_index_cmd()],
        read_quorum,
    );
    request.mut_header().set_peer(peer);
    cluster.call_command(request, timeout)
}

pub fn must_get_value(resp: &RaftCmdResponse) -> Vec<u8> {
    if resp.get_header().has_error() {
        panic!("failed to read {:?}", resp);
    }
    assert_eq!(resp.get_responses().len(), 1);
    assert_eq!(resp.get_responses()[0].get_cmd_type(), CmdType::Get);
    assert!(resp.get_responses()[0].has_get());
    resp.get_responses()[0].get_get().get_value().to_vec()
}

pub fn must_read_on_peer<T: Simulator>(
    cluster: &mut Cluster<T>,
    peer: metapb::Peer,
    region: metapb::Region,
    key: &[u8],
    value: &[u8],
) {
    let timeout = Duration::from_secs(5);
    match read_on_peer(cluster, peer, region, key, false, timeout) {
        Ok(ref resp) if value == must_get_value(resp).as_slice() => (),
        other => panic!(
            "read key {}, expect value {:?}, got {:?}",
            hex::encode_upper(key),
            value,
            other
        ),
    }
}

pub fn must_error_read_on_peer<T: Simulator>(
    cluster: &mut Cluster<T>,
    peer: metapb::Peer,
    region: metapb::Region,
    key: &[u8],
    timeout: Duration,
) {
    if let Ok(mut resp) = read_on_peer(cluster, peer, region, key, false, timeout) {
        if !resp.get_header().has_error() {
            let value = resp.mut_responses()[0].mut_get().take_value();
            panic!(
                "key {}, expect error but got {}",
                hex::encode_upper(key),
                escape(&value)
            );
        }
    }
}

fn dummpy_filter(_: &RocksCompactionJobInfo) -> bool {
    true
}

pub fn create_test_engine(
    // TODO: pass it in for all cases.
    router: Option<RaftRouter<RocksSnapshot>>,
    cfg: &TiKvConfig,
<<<<<<< HEAD
) -> (Engines, Option<TempDir>) {
    // Create engine
    let mut path = None;
    let engines = match engines {
        Some(e) => e,
        None => {
            path = Some(Builder::new().prefix("test_cluster").tempdir().unwrap());
            let mut kv_db_opt = cfg.rocksdb.build_opt();
            let router = Mutex::new(router);
            let cmpacted_handler = Box::new(move |event| {
                router
                    .lock()
                    .unwrap()
                    .send_control(StoreMsg::CompactedEvent(event))
                    .unwrap();
            });
            kv_db_opt.add_event_listener(CompactionListener::new(
                cmpacted_handler,
                Some(dummpy_filter),
            ));
            let cache = cfg.storage.block_cache.build_shared_cache();
            let kv_cfs_opt = cfg.rocksdb.build_cf_opts(&cache);
            let kv_path = path.as_ref().unwrap().path().join(DEFAULT_ROCKSDB_SUB_DIR);
            let engine = Arc::new(
                engine_rocks::raw_util::new_engine_opt(
                    kv_path.to_str().unwrap(),
                    kv_db_opt,
                    kv_cfs_opt,
                )
                .unwrap(),
            );
            let raft_path = path.as_ref().unwrap().path().join("raft");
            let raft_engine = Arc::new(
                engine_rocks::raw_util::new_engine(
                    raft_path.to_str().unwrap(),
                    None,
                    &[CF_DEFAULT],
                    None,
                )
                .unwrap(),
            );
            Engines::new(engine, raft_engine, cache.is_some())
        }
    };
    (engines, path)
=======
) -> (Engines, Option<Arc<DataKeyManager>>, TempDir) {
    let dir = Builder::new().prefix("test_cluster").tempdir().unwrap();
    let key_manager =
        DataKeyManager::from_config(&cfg.security.encryption, dir.path().to_str().unwrap())
            .unwrap()
            .map(|key_manager| Arc::new(key_manager));

    let env = get_env(key_manager.clone(), None).unwrap();
    let cache = cfg.storage.block_cache.build_shared_cache();

    let kv_path = dir.path().join(DEFAULT_ROCKSDB_SUB_DIR);
    let kv_path_str = kv_path.to_str().unwrap();

    let mut kv_db_opt = cfg.rocksdb.build_opt();
    kv_db_opt.set_env(env.clone());

    if let Some(router) = router {
        let router = Mutex::new(router);
        let cmpacted_handler = Box::new(move |event| {
            router
                .lock()
                .unwrap()
                .send_control(StoreMsg::CompactedEvent(event))
                .unwrap();
        });
        kv_db_opt.add_event_listener(CompactionListener::new(
            cmpacted_handler,
            Some(dummpy_filter),
        ));
    }

    let kv_cfs_opt = cfg.rocksdb.build_cf_opts(&cache);

    let engine = Arc::new(rocks::util::new_engine_opt(kv_path_str, kv_db_opt, kv_cfs_opt).unwrap());

    let raft_path = dir.path().join("raft");
    let raft_path_str = raft_path.to_str().unwrap();

    let mut raft_db_opt = cfg.raftdb.build_opt();
    raft_db_opt.set_env(env);

    let raft_cfs_opt = cfg.raftdb.build_cf_opts(&cache);
    let raft_engine =
        Arc::new(rocks::util::new_engine_opt(raft_path_str, raft_db_opt, raft_cfs_opt).unwrap());

    let engines = Engines::new(engine, raft_engine, cache.is_some());
    (engines, key_manager, dir)
>>>>>>> 3c667df0
}

pub fn configure_for_request_snapshot<T: Simulator>(cluster: &mut Cluster<T>) {
    // We don't want to generate snapshots due to compact log.
    cluster.cfg.raft_store.raft_log_gc_threshold = 1000;
    cluster.cfg.raft_store.raft_log_gc_count_limit = 1000;
    cluster.cfg.raft_store.raft_log_gc_size_limit = ReadableSize::mb(20);
}

pub fn configure_for_hibernate<T: Simulator>(cluster: &mut Cluster<T>) {
    // Uses long check interval to make leader keep sleeping during tests.
    cluster.cfg.raft_store.abnormal_leader_missing_duration = ReadableDuration::secs(20);
    cluster.cfg.raft_store.max_leader_missing_duration = ReadableDuration::secs(40);
    cluster.cfg.raft_store.peer_stale_state_check_interval = ReadableDuration::secs(10);
}

pub fn configure_for_snapshot<T: Simulator>(cluster: &mut Cluster<T>) {
    // Truncate the log quickly so that we can force sending snapshot.
    cluster.cfg.raft_store.raft_log_gc_tick_interval = ReadableDuration::millis(20);
    cluster.cfg.raft_store.raft_log_gc_count_limit = 2;
    cluster.cfg.raft_store.merge_max_log_gap = 1;
    cluster.cfg.raft_store.snap_mgr_gc_tick_interval = ReadableDuration::millis(50);
}

pub fn configure_for_merge<T: Simulator>(cluster: &mut Cluster<T>) {
    // Avoid log compaction which will prevent merge.
    cluster.cfg.raft_store.raft_log_gc_threshold = 1000;
    cluster.cfg.raft_store.raft_log_gc_count_limit = 1000;
    cluster.cfg.raft_store.raft_log_gc_size_limit = ReadableSize::mb(20);
    // Make merge check resume quickly.
    cluster.cfg.raft_store.merge_check_tick_interval = ReadableDuration::millis(100);
    // When isolated, follower relies on stale check tick to detect failure leader,
    // choose a smaller number to make it recover faster.
    cluster.cfg.raft_store.peer_stale_state_check_interval = ReadableDuration::millis(500);
}

pub fn configure_for_transfer_leader<T: Simulator>(cluster: &mut Cluster<T>) {
    cluster.cfg.raft_store.raft_reject_transfer_leader_duration = ReadableDuration::secs(1);
}

pub fn configure_for_lease_read<T: Simulator>(
    cluster: &mut Cluster<T>,
    base_tick_ms: Option<u64>,
    election_ticks: Option<usize>,
) -> Duration {
    if let Some(base_tick_ms) = base_tick_ms {
        cluster.cfg.raft_store.raft_base_tick_interval = ReadableDuration::millis(base_tick_ms);
    }
    let base_tick_interval = cluster.cfg.raft_store.raft_base_tick_interval.0;
    if let Some(election_ticks) = election_ticks {
        cluster.cfg.raft_store.raft_election_timeout_ticks = election_ticks;
    }
    let election_ticks = cluster.cfg.raft_store.raft_election_timeout_ticks as u32;
    let election_timeout = base_tick_interval * election_ticks;
    // Adjust max leader lease.
    cluster.cfg.raft_store.raft_store_max_leader_lease = ReadableDuration(election_timeout);
    // Use large peer check interval, abnormal and max leader missing duration to make a valid config,
    // that is election timeout x 2 < peer stale state check < abnormal < max leader missing duration.
    cluster.cfg.raft_store.peer_stale_state_check_interval = ReadableDuration(election_timeout * 3);
    cluster.cfg.raft_store.abnormal_leader_missing_duration =
        ReadableDuration(election_timeout * 4);
    cluster.cfg.raft_store.max_leader_missing_duration = ReadableDuration(election_timeout * 5);

    election_timeout
}

pub fn configure_for_enable_titan<T: Simulator>(
    cluster: &mut Cluster<T>,
    min_blob_size: ReadableSize,
) {
    cluster.cfg.rocksdb.titan.enabled = true;
    cluster.cfg.rocksdb.titan.purge_obsolete_files_period = ReadableDuration::secs(1);
    cluster.cfg.rocksdb.titan.max_background_gc = 10;
    cluster.cfg.rocksdb.defaultcf.titan.min_blob_size = min_blob_size;
    cluster.cfg.rocksdb.defaultcf.titan.blob_run_mode = BlobRunMode::Normal;
    cluster.cfg.rocksdb.defaultcf.titan.min_gc_batch_size = ReadableSize::kb(0);
}

pub fn configure_for_disable_titan<T: Simulator>(cluster: &mut Cluster<T>) {
    cluster.cfg.rocksdb.titan.enabled = false;
}

pub fn configure_for_encryption<T: Simulator>(cluster: &mut Cluster<T>) {
    let manifest_dir = Path::new(env!("CARGO_MANIFEST_DIR"));
    let master_key_file = manifest_dir.join("src/master-key.data");

    let cfg = &mut cluster.cfg.security.encryption;
    cfg.data_encryption_method = EncryptionMethod::Aes128Ctr;
    cfg.data_key_rotation_period = ReadableDuration(Duration::from_millis(100));
    cfg.master_key = MasterKeyConfig::File {
        config: FileConfig {
            path: master_key_file.to_str().unwrap().to_owned(),
        },
    }
}

/// Keep putting random kvs until specified size limit is reached.
pub fn put_till_size<T: Simulator>(
    cluster: &mut Cluster<T>,
    limit: u64,
    range: &mut dyn Iterator<Item = u64>,
) -> Vec<u8> {
    put_cf_till_size(cluster, CF_DEFAULT, limit, range)
}

pub fn put_cf_till_size<T: Simulator>(
    cluster: &mut Cluster<T>,
    cf: &'static str,
    limit: u64,
    range: &mut dyn Iterator<Item = u64>,
) -> Vec<u8> {
    assert!(limit > 0);
    let mut len = 0;
    let mut last_len = 0;
    let mut rng = rand::thread_rng();
    let mut key = vec![];
    while len < limit {
        let key_id = range.next().unwrap();
        let key_str = format!("{:09}", key_id);
        key = key_str.into_bytes();
        let mut value = vec![0; 64];
        rng.fill_bytes(&mut value);
        cluster.must_put_cf(cf, &key, &value);
        // plus 1 for the extra encoding prefix
        len += key.len() as u64 + 1;
        len += value.len() as u64;
        // Flush memtable to SST periodically, to make approximate size more accurate.
        if len - last_len >= 1000 {
            cluster.must_flush_cf(cf, true);
            last_len = len;
        }
    }
    // Approximate size of memtable is inaccurate for small data,
    // we flush it to SST so we can use the size properties instead.
    cluster.must_flush_cf(cf, true);
    key
}<|MERGE_RESOLUTION|>--- conflicted
+++ resolved
@@ -477,53 +477,6 @@
     // TODO: pass it in for all cases.
     router: Option<RaftRouter<RocksSnapshot>>,
     cfg: &TiKvConfig,
-<<<<<<< HEAD
-) -> (Engines, Option<TempDir>) {
-    // Create engine
-    let mut path = None;
-    let engines = match engines {
-        Some(e) => e,
-        None => {
-            path = Some(Builder::new().prefix("test_cluster").tempdir().unwrap());
-            let mut kv_db_opt = cfg.rocksdb.build_opt();
-            let router = Mutex::new(router);
-            let cmpacted_handler = Box::new(move |event| {
-                router
-                    .lock()
-                    .unwrap()
-                    .send_control(StoreMsg::CompactedEvent(event))
-                    .unwrap();
-            });
-            kv_db_opt.add_event_listener(CompactionListener::new(
-                cmpacted_handler,
-                Some(dummpy_filter),
-            ));
-            let cache = cfg.storage.block_cache.build_shared_cache();
-            let kv_cfs_opt = cfg.rocksdb.build_cf_opts(&cache);
-            let kv_path = path.as_ref().unwrap().path().join(DEFAULT_ROCKSDB_SUB_DIR);
-            let engine = Arc::new(
-                engine_rocks::raw_util::new_engine_opt(
-                    kv_path.to_str().unwrap(),
-                    kv_db_opt,
-                    kv_cfs_opt,
-                )
-                .unwrap(),
-            );
-            let raft_path = path.as_ref().unwrap().path().join("raft");
-            let raft_engine = Arc::new(
-                engine_rocks::raw_util::new_engine(
-                    raft_path.to_str().unwrap(),
-                    None,
-                    &[CF_DEFAULT],
-                    None,
-                )
-                .unwrap(),
-            );
-            Engines::new(engine, raft_engine, cache.is_some())
-        }
-    };
-    (engines, path)
-=======
 ) -> (Engines, Option<Arc<DataKeyManager>>, TempDir) {
     let dir = Builder::new().prefix("test_cluster").tempdir().unwrap();
     let key_manager =
@@ -557,7 +510,9 @@
 
     let kv_cfs_opt = cfg.rocksdb.build_cf_opts(&cache);
 
-    let engine = Arc::new(rocks::util::new_engine_opt(kv_path_str, kv_db_opt, kv_cfs_opt).unwrap());
+    let engine = Arc::new(
+        engine_rocks::raw_util::new_engine_opt(kv_path_str, kv_db_opt, kv_cfs_opt).unwrap(),
+    );
 
     let raft_path = dir.path().join("raft");
     let raft_path_str = raft_path.to_str().unwrap();
@@ -566,12 +521,12 @@
     raft_db_opt.set_env(env);
 
     let raft_cfs_opt = cfg.raftdb.build_cf_opts(&cache);
-    let raft_engine =
-        Arc::new(rocks::util::new_engine_opt(raft_path_str, raft_db_opt, raft_cfs_opt).unwrap());
+    let raft_engine = Arc::new(
+        engine_rocks::raw_util::new_engine_opt(raft_path_str, raft_db_opt, raft_cfs_opt).unwrap(),
+    );
 
     let engines = Engines::new(engine, raft_engine, cache.is_some());
     (engines, key_manager, dir)
->>>>>>> 3c667df0
 }
 
 pub fn configure_for_request_snapshot<T: Simulator>(cluster: &mut Cluster<T>) {

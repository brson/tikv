[package]
name = "tikv_alloc"
version = "0.1.0"
edition = "2018"
authors = ["Brian Anderson <andersrb@gmail.com>"]
publish = false

[features]
default = ["jemalloc"]
jemalloc = ["jemallocator"]

# Build jemalloc's profiling features. Without this
# certain profile functions will return nothing.
mem-profiling = ["jemallocator/profiling"]

[dependencies]
libc = "0.2"
log = "0.3"

[dev-dependencies]
tempdir = "0.3"

[dependencies.jemallocator]
version = "0.1.9"
optional = true
features = ["unprefixed_malloc_on_supported_platforms"]

[dependencies.jemalloc-sys]
version = "0.1.8"
features = ["stats"]

[dependencies.jemalloc-ctl]
<<<<<<< HEAD
version = "0.2.0"

[dependencies.tcmalloc]
optional = true
version = "0.2.0"

=======
version = "0.2.0"
>>>>>>> 630a469b
<|MERGE_RESOLUTION|>--- conflicted
+++ resolved
@@ -30,13 +30,8 @@
 features = ["stats"]
 
 [dependencies.jemalloc-ctl]
-<<<<<<< HEAD
 version = "0.2.0"
 
 [dependencies.tcmalloc]
 optional = true
 version = "0.2.0"
-
-=======
-version = "0.2.0"
->>>>>>> 630a469b

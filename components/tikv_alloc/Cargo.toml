[package]
name = "tikv_alloc"
version = "0.1.0"
edition = "2018"
authors = ["Brian Anderson <andersrb@gmail.com>"]
publish = false

[features]
default = ["jemalloc"]
<<<<<<< HEAD
jemalloc = ["jemallocator"]
=======
jemalloc = ["jemallocator", "jemalloc-sys", "jemalloc-ctl"]
>>>>>>> 4732c06c

# Build jemalloc's profiling features. Without this
# certain profile functions will return nothing.
mem-profiling = ["jemallocator/profiling"]

[dependencies]
libc = "0.2"
log = "0.3"

[dev-dependencies]
tempdir = "0.3"

[dependencies.jemallocator]
version = "0.1.9"
optional = true
features = ["unprefixed_malloc_on_supported_platforms"]

# FIXME: shouldn't need to link to this crate, but the 'stats'
# feature is missing in jemallocator.
#
# https://github.com/gnzlbg/jemallocator/issues/112
# https://github.com/tikv/tikv/issues/4406

[dependencies.jemalloc-sys]
version = "0.1.8"
optional = true
features = ["stats"]

[dependencies.jemalloc-ctl]
version = "0.2.0"
<<<<<<< HEAD

[dependencies.tcmalloc]
optional = true
version = "0.2.0"
=======
optional = true
>>>>>>> 4732c06c
<|MERGE_RESOLUTION|>--- conflicted
+++ resolved
@@ -7,11 +7,7 @@
 
 [features]
 default = ["jemalloc"]
-<<<<<<< HEAD
-jemalloc = ["jemallocator"]
-=======
 jemalloc = ["jemallocator", "jemalloc-sys", "jemalloc-ctl"]
->>>>>>> 4732c06c
 
 # Build jemalloc's profiling features. Without this
 # certain profile functions will return nothing.
@@ -42,11 +38,8 @@
 
 [dependencies.jemalloc-ctl]
 version = "0.2.0"
-<<<<<<< HEAD
+optional = true
 
 [dependencies.tcmalloc]
-optional = true
 version = "0.2.0"
-=======
-optional = true
->>>>>>> 4732c06c
+optional = true
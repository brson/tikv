--- conflicted
+++ resolved
@@ -22,24 +22,14 @@
 ]
 
 [dependencies]
-<<<<<<< HEAD
 error_code = { path = "../error_code", default-features = false }
-=======
-error_code = { path = "../error_code" }
 file_system = { path = "../file_system" }
->>>>>>> 1f7f26f6
 log_wrappers = { path = "../log_wrappers" }
 protobuf = "2"
 quick-error = "1.2.3"
 tikv_alloc = { path = "../tikv_alloc" }
-<<<<<<< HEAD
 tikv_util = { path = "../tikv_util", default-features = false }
-file_system = { path = "../file_system" }
 txn_types = { path = "../txn_types", default-features = false }
-=======
-tikv_util = { path = "../tikv_util" }
-txn_types = { path = "../txn_types" }
->>>>>>> 1f7f26f6
 slog = { version = "2.3", features = ["max_level_trace", "release_max_level_debug"] }
 slog-global = { version = "0.1", git = "https://github.com/breeswish/slog-global.git", rev = "d592f88e4dbba5eb439998463054f1a44fbf17b9" }
 kvproto = { git = "https://github.com/pingcap/kvproto.git", default-features = false }

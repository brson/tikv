[package]
name = "engine_traits"
version = "0.0.1"
edition = "2018"
publish = false

[features]
protobuf-codec = [
  "keys/protobuf-codec",
  "raft/protobuf-codec",
  "kvproto/protobuf-codec",
]
prost-codec = [
  "keys/protobuf-codec",
  "raft/prost-codec",
  "kvproto/prost-codec",
]

[dependencies]
error_code = { path = "../error_code" }
<<<<<<< HEAD
keys = { path = "../keys" }
=======
file_system = { path = "../file_system" }
>>>>>>> c745d3c9
log_wrappers = { path = "../log_wrappers" }
protobuf = "2"
quick-error = "1.2.3"
tikv_alloc = { path = "../tikv_alloc" }
tikv_util = { path = "../tikv_util" }
txn_types = { path = "../txn_types" }
slog = { version = "2.3", features = ["max_level_trace", "release_max_level_debug"] }
slog-global = { version = "0.1", git = "https://github.com/breeswish/slog-global.git", rev = "d592f88e4dbba5eb439998463054f1a44fbf17b9" }
kvproto = { git = "https://github.com/pingcap/kvproto.git", default-features = false }
raft = { version = "0.6.0-alpha", default-features = false }<|MERGE_RESOLUTION|>--- conflicted
+++ resolved
@@ -18,11 +18,8 @@
 
 [dependencies]
 error_code = { path = "../error_code" }
-<<<<<<< HEAD
+file_system = { path = "../file_system" }
 keys = { path = "../keys" }
-=======
-file_system = { path = "../file_system" }
->>>>>>> c745d3c9
 log_wrappers = { path = "../log_wrappers" }
 protobuf = "2"
 quick-error = "1.2.3"

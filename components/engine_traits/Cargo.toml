[package]
name = "engine_traits"
version = "0.0.1"
edition = "2018"
publish = false

[features]
default = ["protobuf-codec"]
protobuf-codec = [
  "error_code/protobuf-codec",
  "raft/protobuf-codec",
  "kvproto/protobuf-codec",
  "tikv_util/protobuf-codec",
  "txn_types/protobuf-codec",
]
prost-codec = [
  "error_code/prost-codec",
  "raft/prost-codec",
  "kvproto/prost-codec",
  "tikv_util/prost-codec",
  "txn_types/prost-codec",
]

[dependencies]
error_code = { path = "../error_code", default-features = false }
file_system = { path = "../file_system" }
log_wrappers = { path = "../log_wrappers" }
protobuf = "2"
quick-error = "1.2.3"
tikv_alloc = { path = "../tikv_alloc" }
<<<<<<< HEAD
tikv_util = { path = "../tikv_util" }
txn_types = { path = "../txn_types" }
serde = "1.0"
=======
tikv_util = { path = "../tikv_util", default-features = false }
txn_types = { path = "../txn_types", default-features = false }
>>>>>>> f288b556
slog = { version = "2.3", features = ["max_level_trace", "release_max_level_debug"] }
slog-global = { version = "0.1", git = "https://github.com/breeswish/slog-global.git", rev = "d592f88e4dbba5eb439998463054f1a44fbf17b9" }
kvproto = { git = "https://github.com/pingcap/kvproto.git", default-features = false }
raft = { version = "0.6.0-alpha", default-features = false }

[dev-dependencies]
toml = "0.5"
serde_derive = "1.0"<|MERGE_RESOLUTION|>--- conflicted
+++ resolved
@@ -28,14 +28,9 @@
 protobuf = "2"
 quick-error = "1.2.3"
 tikv_alloc = { path = "../tikv_alloc" }
-<<<<<<< HEAD
-tikv_util = { path = "../tikv_util" }
-txn_types = { path = "../txn_types" }
-serde = "1.0"
-=======
 tikv_util = { path = "../tikv_util", default-features = false }
 txn_types = { path = "../txn_types", default-features = false }
->>>>>>> f288b556
+serde = "1.0"
 slog = { version = "2.3", features = ["max_level_trace", "release_max_level_debug"] }
 slog-global = { version = "0.1", git = "https://github.com/breeswish/slog-global.git", rev = "d592f88e4dbba5eb439998463054f1a44fbf17b9" }
 kvproto = { git = "https://github.com/pingcap/kvproto.git", default-features = false }
